# Licensed to the Apache Software Foundation (ASF) under one
# or more contributor license agreements.  See the NOTICE file
# distributed with this work for additional information
# regarding copyright ownership.  The ASF licenses this file
# to you under the Apache License, Version 2.0 (the
# "License"); you may not use this file except in compliance
# with the License.  You may obtain a copy of the License at
#
#     http://www.apache.org/licenses/LICENSE-2.0
#
# Unless required by applicable law or agreed to in writing, software
# distributed under the License is distributed on an "AS IS" BASIS,
# WITHOUT WARRANTIES OR CONDITIONS OF ANY KIND, either express or implied.
# See the License for the specific language governing permissions and
# limitations under the License.

# URLs for each downloaded or bundled third-party dependency.
#############################################################
if (REBUNDLED)
  set(FETCH_URL ${CMAKE_CURRENT_SOURCE_DIR})
else ()
  set(FETCH_URL ${3RDPARTY_DEPENDENCIES})
endif ()


# TODO(andschwa): Move each URL to the dependency itself.
set(BZIP2_URL           ${FETCH_URL}/bzip2-${BZIP2_VERSION}.tar.gz)
set(CONCURRENTQUEUE_URL ${FETCH_URL}/concurrentqueue-${CONCURRENTQUEUE_VERSION}.tar.gz)
set(CSI_V0_URL          ${FETCH_URL}/csi-${CSI_V0_VERSION}.tar.gz)
set(CSI_V1_URL          ${FETCH_URL}/csi-${CSI_V1_VERSION}.tar.gz)
set(ELFIO_URL           ${FETCH_URL}/elfio-${ELFIO_VERSION}.tar.gz)
set(GOOGLETEST_URL      ${FETCH_URL}/googletest-release-${GOOGLETEST_VERSION}.tar.gz)
set(HTTP_PARSER_URL     ${FETCH_URL}/http-parser-${HTTP_PARSER_VERSION}.tar.gz)
set(JEMALLOC_URL        ${FETCH_URL}/jemalloc-${JEMALLOC_VERSION}.tar.gz)
set(LEVELDB_URL         ${FETCH_URL}/leveldb-${LEVELDB_VERSION}.tar.gz)
set(LIBARCHIVE_URL      ${FETCH_URL}/libarchive-${LIBARCHIVE_VERSION}.tar.gz)
set(LIBEV_URL           ${FETCH_URL}/libev-${LIBEV_VERSION}.tar.gz)
set(LIBSECCOMP_URL      ${FETCH_URL}/libseccomp-${LIBSECCOMP_VERSION}.tar.gz)
set(NVML_URL            ${FETCH_URL}/nvml-${NVML_VERSION}.tar.gz)
set(PICOJSON_URL        ${FETCH_URL}/picojson-${PICOJSON_VERSION}.tar.gz)
set(PROTOBUF_URL        ${FETCH_URL}/protobuf-${PROTOBUF_VERSION}.tar.gz)
set(RAPIDJSON_URL       ${FETCH_URL}/rapidjson-${RAPIDJSON_VERSION}.tar.gz)
set(RE2_URL             ${FETCH_URL}/re2-${RE2_VERSION}.tar.gz)
set(XZ_URL              ${FETCH_URL}/xz-${XZ_VERSION}-modified.tar.gz)
set(BOOST_URL           https://archives.boost.io/release/1.83.0/source/boost_${BOOST_VERSION}.tar.gz)
set(ZOOKEEPER_URL       ${FETCH_URL}/downloads/zookeeper-${ZOOKEEPER_VERSION}.tar.gz)
set(GRPC_URL            ${FETCH_URL}/downloads/grpc-${GRPC_VERSION}.tar.gz)
set(GLOG_URL            ${FETCH_URL}/downloads/glog-${GLOG_VERSION}.tar.gz)
set(LIBEVENT_URL        ${FETCH_URL}/downloads/libevent-${LIBEVENT_VERSION}-stable.tar.gz)

set(CMAKE_CXX_STANDARD 14)
set(CMAKE_CXX_STANDARD_REQUIRED ON)
# NOTE: libevent doesn't come rebundled, so this URL is always the same. But,
# it's only downloaded if `ENABLE_LIBEVENT` is set.
set(LIBEVENT_URL ${LIBEVENT_RELEASES}/release-${LIBEVENT_VERSION}/libevent-${LIBEVENT_VERSION}.tar.gz)
<<<<<<< HEAD

=======
>>>>>>> c1b42f79
if (WIN32)
  # NOTE: These dependencies are only rebundled on Windows because they
  # are available as installable packages on Linux; so they live
  # exclusively in the 3rdparty repo.
  set(CURL_URL    ${3RDPARTY_DEPENDENCIES}/curl-${CURL_VERSION}.tar.gz)
  set(LIBAPR_URL  ${3RDPARTY_DEPENDENCIES}/libapr-${LIBAPR_VERSION}.tar.gz)
  set(ZLIB_URL    ${3RDPARTY_DEPENDENCIES}/zlib-${ZLIB_VERSION}.tar.gz)
  set(SASL2_URL   ${3RDPARTY_DEPENDENCIES}/cyrus-sasl-${SASL2_VERSION}.tar.gz)
  set(WCLAYER_URL ${3RDPARTY_DEPENDENCIES}/wclayer.exe)
endif ()

if (NOT WIN32)
  # On platforms like FreeBSD where gmake is not the default, we need
  # to look for gmake explicitly to make sure LevelDB can build.
  # TODO(dforsyth): Remove this once LevelDB is upgraded to a version
  # that uses CMake. See MESOS-8757.
  find_program(
    MAKE_PROGRAM
    NAMES gmake make
    DOCS "External 'make' executable.")

  if (NOT MAKE_PROGRAM)
    message(FATAL_ERROR "Could not find an external 'make' executable.")
  endif ()
endif ()

# Helper utilities for dealing with third-party dependencies.
#############################################################
# ExternalProject: Create custom targets to build projects in external trees.
# https://cmake.org/cmake/help/latest/module/ExternalProject.html
include(ExternalProject)

# This adds our FindApr and FindSvn packages.
list(APPEND CMAKE_MODULE_PATH ${CMAKE_CURRENT_SOURCE_DIR}/stout/cmake)

# This adds our `EXTERNAL()` and `PATCH_CMD()` functions.
list(APPEND CMAKE_MODULE_PATH ${CMAKE_CURRENT_SOURCE_DIR}/cmake)
include(External)
include(PatchCommand)

# Variables for current specified linkage.
# NOTE: Not all third-party dependencies will respect this.
if (BUILD_SHARED_LIBS)
  set(LIBRARY_LINKAGE SHARED)
  set(LIBRARY_SUFFIX ${CMAKE_SHARED_LIBRARY_SUFFIX})
else ()
  set(LIBRARY_LINKAGE STATIC)
  set(LIBRARY_SUFFIX ${CMAKE_STATIC_LIBRARY_SUFFIX})
endif ()

if (WIN32 AND BUILD_SHARED_LIBS)
  set(3RDPARTY_LIBS_INSTALL_DIR ${MESOS_INSTALL_RUNTIME})
else()
  set(3RDPARTY_LIBS_INSTALL_DIR ${MESOS_INSTALL_LIBRARIES})
endif()

set(LIBPROCESS_INSTALL_RUNTIME ${MESOS_INSTALL_RUNTIME})
set(LIBPROCESS_INSTALL_LIBRARIES ${MESOS_INSTALL_LIBRARIES})

# Sets a variable CMAKE_NOOP as noop operation.
#
# NOTE: This is especially important when building third-party libraries on
# Windows; the default behavior of `ExternalProject` is to try to assume that
# third-party libraries can be configured/built/installed with CMake, so in
# cases where this isn't true, we have to "trick" CMake into skipping those
# steps by giving it a noop command to run instead.
set(CMAKE_NOOP ${CMAKE_COMMAND} -E echo)

# This `CMAKE_FORWARD_ARGS` variable is sent as the `CMAKE_ARGS` argument to
# the `ExternalProject_Add` macro (along with any per-project arguments), and
# is used when the external project is configured as a CMake project.
# If either the `CONFIGURE_COMMAND` or `BUILD_COMMAND` arguments of
# `ExternalProject_Add` are used, then the `CMAKE_ARGS` argument will be
# ignored.
#
# NOTE: The CMAKE_GENERATOR_TOOLSET is impliticly set by `ExternalProject_Add`,
# and cannot be included twice.
list(APPEND CMAKE_FORWARD_ARGS
  # TODO(andschwa): Set the CMAKE_GENERATOR explicitly as an argmuent to
  # `ExternalProject_Add`.
  -G${CMAKE_GENERATOR}
  -DCMAKE_POSITION_INDEPENDENT_CODE=${CMAKE_POSITION_INDEPENDENT_CODE}
  -DBUILD_SHARED_LIBS=${BUILD_SHARED_LIBS})

# This only matters for single-configuration generators.
# E.g. Makefile, but not Visual Studio.
if (NOT "${CMAKE_BUILD_TYPE}" STREQUAL "")
  list(APPEND CMAKE_FORWARD_ARGS -DCMAKE_BUILD_TYPE=${CMAKE_BUILD_TYPE})
endif ()

foreach (lang C CXX)
  list(APPEND CMAKE_${lang}_FORWARD_ARGS
    ${CMAKE_FORWARD_ARGS}
    -DCMAKE_${lang}_COMPILER=${CMAKE_${lang}_COMPILER}
    -DCMAKE_${lang}_COMPILER_LAUNCHER=${CMAKE_${lang}_COMPILER_LAUNCHER}
    -DCMAKE_${lang}_FLAGS=${CMAKE_${lang}_FLAGS})

  foreach (config DEBUG RELEASE RELWITHDEBINFO MINSIZEREL)
    list(APPEND CMAKE_${lang}_FORWARD_ARGS
      -DCMAKE_${lang}_FLAGS_${config}=${CMAKE_${lang}_FLAGS_${config}})
  endforeach ()
endforeach ()

# For 3rdparty dependencies that use CMake to find and build against
# OpenSSL, we forward any user-supplied options for the `FindOpenSSL` module.
if (ENABLE_SSL)
  if (OPENSSL_ROOT_DIR)
    list(APPEND CMAKE_SSL_FORWARD_ARGS
      -DOPENSSL_ROOT_DIR=${OPENSSL_ROOT_DIR})
  endif ()

  if (OPENSSL_USE_STATIC_LIBS)
    list(APPEND CMAKE_SSL_FORWARD_ARGS
      -DOPENSSL_USE_STATIC_LIBS=${OPENSSL_USE_STATIC_LIBS})
  endif ()

  if (OPENSSL_MSVC_STATIC_RT)
    list(APPEND CMAKE_SSL_FORWARD_ARGS
      -DOPENSSL_MSVC_STATIC_RT=${OPENSSL_MSVC_STATIC_RT})
  endif ()
endif ()

# This function works around a CMake issue with setting include directories of
# imported libraries built with `ExternalProject_Add`.
# https://gitlab.kitware.com/cmake/cmake/issues/15052
function(MAKE_INCLUDE_DIR TARGET)
  get_target_property(DIR ${TARGET} INTERFACE_INCLUDE_DIRECTORIES)
  file(MAKE_DIRECTORY ${DIR})
endfunction()

# This function works around a CMake issue with the Ninja generator where it
# does not understand imported libraries, and instead needs `BUILD_BYPRODUCTS`
# explicitly set.
# https://cmake.org/pipermail/cmake/2015-April/060234.html
function(GET_BYPRODUCTS TARGET)
  string(TOUPPER ${TARGET} NAME)
  if (CMAKE_GENERATOR MATCHES "Ninja")
    get_target_property(BYPRODUCTS ${TARGET} IMPORTED_LOCATION)
    set(${NAME}_BYPRODUCTS ${BYPRODUCTS} PARENT_SCOPE)
  else ()
    # Make this function a no-op when not using Ninja.
    set(${NAME}_BYPRODUCTS "" PARENT_SCOPE)
  endif()
endfunction()


# Third-party libraries. Adds CMake imported or interface targets for each
# dependency. Bundled dependencies are built with `ExternalProject_Add`,
# otherwise `find_package()` is used.
##########################################################################

# Boost: C++ Libraries.
# http://www.boost.org
#######################
if ("${BOOST_ROOT_DIR}" STREQUAL "")
  EXTERNAL(boost ${BOOST_VERSION} ${CMAKE_CURRENT_BINARY_DIR})
  add_library(boost INTERFACE)
  add_dependencies(boost ${BOOST_TARGET})
  if (CMAKE_CXX_COMPILER_ID MATCHES GNU OR CMAKE_CXX_COMPILER_ID MATCHES Clang)
    # Headers including Boost 1.65.0 fail to compile with GCC 7.2 and
    # CLang 3.6 without `-Wno-unused-local-typedefs`.
    # TODO(andschwa): Remove this when Boost has a resolution.
    target_compile_options(boost INTERFACE -Wno-unused-local-typedefs)
  endif ()
  target_include_directories(boost INTERFACE ${BOOST_ROOT})

  ExternalProject_Add(
    ${BOOST_TARGET}
    PREFIX            ${BOOST_CMAKE_ROOT}
    CONFIGURE_COMMAND ${CMAKE_NOOP}
    BUILD_COMMAND     ${CMAKE_NOOP}
    INSTALL_COMMAND   ${CMAKE_NOOP}
    URL               ${BOOST_URL}
    URL_HASH          ${BOOST_HASH})

  if (ENABLE_INSTALL_MODULE_DEPENDENCIES)
    install(
      DIRECTORY ${BOOST_ROOT}/
      DESTINATION ${MESOS_INSTALL_HEADERS})
  endif ()
else ()
  add_library(boost INTERFACE)
  target_include_directories(boost INTERFACE ${BOOST_ROOT_DIR}/include)
endif ()


# moodycamel::ConcurrentQueue: An industrial-strength lock-free queue.
# https://github.com/cameron314/concurrentqueue
######################################################################
EXTERNAL(concurrentqueue ${CONCURRENTQUEUE_VERSION} ${CMAKE_CURRENT_BINARY_DIR})
add_library(concurrentqueue INTERFACE)
add_dependencies(concurrentqueue ${CONCURRENTQUEUE_TARGET})
target_include_directories(concurrentqueue INTERFACE ${CONCURRENTQUEUE_ROOT})

ExternalProject_Add(
  ${CONCURRENTQUEUE_TARGET}
  PREFIX            ${CONCURRENTQUEUE_CMAKE_ROOT}
  CONFIGURE_COMMAND ${CMAKE_NOOP}
  BUILD_COMMAND     ${CMAKE_NOOP}
  INSTALL_COMMAND   ${CMAKE_NOOP}
  URL               ${CONCURRENTQUEUE_URL}
  URL_HASH          ${CONCURRENTQUEUE_HASH})


if (WIN32)
  # Cyrus SASL: Authentication protocol/mechanism interface (Based on IETF RFC 4422)
  # https://cyrusimap.org/sasl/
  ##################################################################################
  EXTERNAL(sasl2 ${SASL2_VERSION} ${CMAKE_CURRENT_BINARY_DIR})
  add_library(sasl2 STATIC IMPORTED GLOBAL)
  add_dependencies(sasl2 ${SASL2_TARGET})

  set_target_properties(
    sasl2 PROPERTIES
    INTERFACE_INCLUDE_DIRECTORIES ${SASL2_ROOT}-build/include
    INTERFACE_COMPILE_DEFINITIONS LIBSASL_EXPORTS=1)

  if (CMAKE_GENERATOR MATCHES "Visual Studio")
set_target_properties(
      sasl2 PROPERTIES
      IMPORTED_LOCATION_DEBUG ${SASL2_ROOT}-build/Debug/libsasl2${LIBRARY_SUFFIX}
      IMPORTED_LOCATION_RELEASE ${SASL2_ROOT}-build/Release/libsasl2${LIBRARY_SUFFIX})
  else ()
    set_target_properties(
      sasl2 PROPERTIES
      IMPORTED_LOCATION ${SASL2_ROOT}-build/libsasl2${LIBRARY_SUFFIX})
  endif ()

  # Patch SASL to include a minimal CMake build system which encompasses
  # only the parts that Mesos relies on (CRAM MD5).
  PATCH_CMD(SASL2_PATCH_CMD cyrus-sasl-${SASL2_VERSION}.patch)

  MAKE_INCLUDE_DIR(sasl2)
  GET_BYPRODUCTS(sasl2)

  ExternalProject_Add(
    ${SASL2_TARGET}
    PREFIX            ${SASL2_CMAKE_ROOT}
    BUILD_BYPRODUCTS  ${SASL2_BYPRODUCTS}
    PATCH_COMMAND     ${SASL2_PATCH_CMD}
    INSTALL_COMMAND   ${CMAKE_NOOP}
    URL               ${SASL2_URL}
    URL_HASH          ${SASL2_HASH})

  install(FILES $<TARGET_FILE:sasl2> DESTINATION ${3RDPARTY_LIBS_INSTALL_DIR})
else ()
  find_library(SASL2_LIB sasl2)

  if (NOT SASL2_LIB)
    message(FATAL_ERROR "Could not find sasl2 dependency.")
  endif ()

  add_library(sasl2 SHARED IMPORTED GLOBAL)
  set_property(TARGET sasl2 PROPERTY IMPORTED_LOCATION ${SASL2_LIB})
endif ()


# CSI: Container Storage Interface Specification.
# https://github.com/container-storage-interface/spec
#####################################################
EXTERNAL(csi_v0 ${CSI_V0_VERSION} ${CMAKE_CURRENT_BINARY_DIR})
add_library(csi_v0 INTERFACE)
add_dependencies(csi_v0 ${CSI_V0_TARGET})
target_include_directories(csi_v0 INTERFACE ${CSI_V0_ROOT})

EXTERNAL(csi_v1 ${CSI_V1_VERSION} ${CMAKE_CURRENT_BINARY_DIR})
add_library(csi_v1 INTERFACE)
add_dependencies(csi_v1 ${CSI_V1_TARGET})
target_include_directories(csi_v1 INTERFACE ${CSI_V1_ROOT})

# NOTE: To support multiple CSI versions, we move the CSI proto files to
# version-qualified paths so `protoc` can find them.
set(CSI_V0_CONFIG_CMD
  ${CMAKE_COMMAND} -E make_directory ${CSI_V0_ROOT}/csi/v0 &&
  ${CMAKE_COMMAND} -E rename ${CSI_V0_ROOT}/csi.proto ${CSI_V0_ROOT}/csi/v0/csi.proto)

set(CSI_V1_CONFIG_CMD
  ${CMAKE_COMMAND} -E make_directory ${CSI_V1_ROOT}/csi/v1 &&
  ${CMAKE_COMMAND} -E rename ${CSI_V1_ROOT}/csi.proto ${CSI_V1_ROOT}/csi/v1/csi.proto)

ExternalProject_Add(
  ${CSI_V0_TARGET}
  PREFIX            ${CSI_V0_CMAKE_ROOT}
  BUILD_BYPRODUCTS  ${CSI_V0_ROOT}/csi/v0/csi.proto
  CONFIGURE_COMMAND ${CSI_V0_CONFIG_CMD}
  BUILD_COMMAND     ${CMAKE_NOOP}
  INSTALL_COMMAND   ${CMAKE_NOOP}
  URL               ${CSI_V0_URL}
  URL_HASH          ${CSI_V0_HASH})

ExternalProject_Add(
  ${CSI_V1_TARGET}
  PREFIX            ${CSI_V1_CMAKE_ROOT}
  BUILD_BYPRODUCTS  ${CSI_V1_ROOT}/csi/v1/csi.proto
  CONFIGURE_COMMAND ${CSI_V1_CONFIG_CMD}
  BUILD_COMMAND     ${CMAKE_NOOP}
  INSTALL_COMMAND   ${CMAKE_NOOP}
  URL               ${CSI_V1_URL}
  URL_HASH          ${CSI_V1_HASH})


# ELFIO: library for reading and generating ELF files.
# http://elfio.sourceforge.net
######################################################
EXTERNAL(elfio ${ELFIO_VERSION} ${CMAKE_CURRENT_BINARY_DIR})
add_library(elfio INTERFACE)
add_dependencies(elfio ${ELFIO_TARGET})
target_include_directories(elfio INTERFACE ${ELFIO_ROOT})

ExternalProject_Add(
  ${ELFIO_TARGET}
  PREFIX            ${ELFIO_CMAKE_ROOT}
  CONFIGURE_COMMAND ${CMAKE_NOOP}
  BUILD_COMMAND     ${CMAKE_NOOP}
  INSTALL_COMMAND   ${CMAKE_NOOP}
  URL               ${ELFIO_URL}
  URL_HASH          ${ELFIO_HASH})


# glog: Google Logging Library.
# https://github.com/google/glog
################################
EXTERNAL(glog ${GLOG_VERSION} ${CMAKE_CURRENT_BINARY_DIR})
add_library(glog ${LIBRARY_LINKAGE} IMPORTED GLOBAL)
add_dependencies(glog ${GLOG_TARGET})

# Patch glog to deal with a problem that appears when compiling on clang
# under the C++11 standard. cf. MESOS-860, MESOS-966.
# On Windows, patch it to enable stack tracing.
PATCH_CMD(GLOG_PATCH_CMD glog-${GLOG_VERSION}.patch)

set(GLOG_LIBRARY_NAME libglog)

if (WIN32)
  # NOTE: Windows-specific workaround for a glog issue documented here[1].
  # Basically, Windows.h and glog/logging.h both define ERROR. Since we don't
  # need the Windows ERROR, we can use this flag to avoid defining it at all.
  # Unlike the other fix (defining GLOG_NO_ABBREVIATED_SEVERITIES), this fix
  # is guaranteed to require no changes to the original Mesos code. See also
  # the note in the code itself[2].
  #
  # [1] https://htmlpreview.github.io/?https://github.com/google/glog/blob/master/doc/glog.html#windows
  # [2] https://github.com/google/glog/blob/f012836db187d5897d4adaaf621b4d53ae4865da/src/windows/glog/logging.h#L965
  set(GLOG_COMPILE_DEFINITIONS NOGDI NOMINMAX)
  if (NOT BUILD_SHARED_LIBS)
    list(APPEND GLOG_COMPILE_DEFINITIONS GOOGLE_GLOG_DLL_DECL=)
  endif ()

  set_target_properties(
    glog PROPERTIES
    # TODO(andschwa): Remove this when glog is updated.
    IMPORTED_LINK_INTERFACE_LIBRARIES DbgHelp
    INTERFACE_COMPILE_DEFINITIONS "${GLOG_COMPILE_DEFINITIONS}")

endif ()

set(GLOG_INSTALL_DIR ${GLOG_ROOT}-install)

if (CMAKE_GENERATOR MATCHES "Visual Studio")
  set_target_properties(
    glog PROPERTIES
    IMPORTED_LOCATION_DEBUG ${GLOG_INSTALL_DIR}/lib/glogd${LIBRARY_SUFFIX}
    IMPORTED_IMPLIB_DEBUG ${GLOG_INSTALL_DIR}/lib/glogd${CMAKE_IMPORT_LIBRARY_SUFFIX}
    IMPORTED_LOCATION_RELEASE ${GLOG_INSTALL_DIR}/lib/glog${LIBRARY_SUFFIX}
    IMPORTED_IMPLIB_RELEASE ${GLOG_INSTALL_DIR}/lib/glog${CMAKE_IMPORT_LIBRARY_SUFFIX}
  )
else ()
  # This is for single-configuration generators such as GNU Make.
  if (CMAKE_BUILD_TYPE MATCHES Debug)
    set(GLOG_SUFFIX d)
  endif ()

  set_target_properties(
    glog PROPERTIES
    IMPORTED_LOCATION ${GLOG_INSTALL_DIR}/lib/libglog${GLOG_SUFFIX}${LIBRARY_SUFFIX}
    IMPORTED_IMPLIB ${GLOG_INSTALL_DIR}/lib/libglog${GLOG_SUFFIX}${CMAKE_IMPORT_LIBRARY_SUFFIX}
  )
endif ()

set_target_properties(
  glog PROPERTIES
  INTERFACE_INCLUDE_DIRECTORIES ${GLOG_INSTALL_DIR}/include
)

set(
  GLOG_CMAKE_ARGS
  ${CMAKE_CXX_FORWARD_ARGS}
  -DBUILD_TESTING=OFF
  -DCMAKE_INSTALL_BINDIR=${GLOG_INSTALL_DIR}/bin
  -DCMAKE_INSTALL_INCLUDEDIR=${GLOG_INSTALL_DIR}/include
  -DCMAKE_INSTALL_LIBDIR=${GLOG_INSTALL_DIR}/lib
  -DCMAKE_INSTALL_PREFIX=${GLOG_INSTALL_DIR}
  -DWITH_GFLAGS=OFF
)

MAKE_INCLUDE_DIR(glog)
GET_BYPRODUCTS(glog)

ExternalProject_Add(
  ${GLOG_TARGET}
  PREFIX            ${GLOG_CMAKE_ROOT}
  BUILD_BYPRODUCTS  ${GLOG_BYPRODUCTS}
  PATCH_COMMAND     ${GLOG_PATCH_CMD}
  CMAKE_ARGS        ${GLOG_CMAKE_ARGS}
  INSTALL_DIR       ${GLOG_INSTALL_DIR}
  URL               ${GLOG_URL}
  URL_HASH          ${GLOG_HASH})

if (WIN32 AND BUILD_SHARED_LIBS)
  # NOTE: glog's install step places DLLs into ${GLOG_INSTALL_DIR}/bin .
  install(
    DIRECTORY ${GLOG_INSTALL_DIR}/bin/
    DESTINATION ${MESOS_INSTALL_RUNTIME})
endif()

install(
  DIRECTORY ${GLOG_INSTALL_DIR}/lib/
  DESTINATION ${MESOS_INSTALL_LIBRARIES})

if (ENABLE_INSTALL_MODULE_DEPENDENCIES)
  install(
    DIRECTORY ${GLOG_INSTALL_DIR}/include/glog
    DESTINATION ${MESOS_INSTALL_HEADERS})
endif ()

# re2: non-backtracking regular expression library by Google
# https://github.com/google/re2
################################
EXTERNAL(re2 ${RE2_VERSION} ${CMAKE_CURRENT_BINARY_DIR})
add_library(re2 ${LIBRARY_LINKAGE} IMPORTED GLOBAL)
add_dependencies(re2 ${RE2_TARGET})

# NOTE: Mesos build uses re2 installed into a prefix (similarly to glog).
set(RE2_INSTALL_DIR ${RE2_ROOT}-install)

set(
  RE2_CMAKE_ARGS
  ${CMAKE_CXX_FORWARD_ARGS}
  -DBUILD_TESTING=OFF
  -DCMAKE_INSTALL_BINDIR=${RE2_INSTALL_DIR}/bin
  -DCMAKE_INSTALL_INCLUDEDIR=${RE2_INSTALL_DIR}/include
  -DCMAKE_INSTALL_LIBDIR=${RE2_INSTALL_DIR}/lib
)

if (WIN32)
  if (BUILD_SHARED_LIBS)
    set(RE2_IMPORTED_LOCATION_DIR ${RE2_INSTALL_DIR}/bin)
  else()
    set(RE2_IMPORTED_LOCATION_DIR ${RE2_INSTALL_DIR}/lib)
  endif()

  if (CMAKE_GENERATOR MATCHES "Visual Studio")
    # TODO(asekretenko): Make sure that these locations are correct on
    # MSVC Windows both in debug and release modes; adjust if necessary.
    set_target_properties(
      re2 PROPERTIES
      IMPORTED_LOCATION_DEBUG ${RE2_IMPORTED_LOCATION_DIR}/re2${LIBRARY_SUFFIX}
      IMPORTED_LOCATION_RELEASE ${RE2_IMPORTED_LOCATION_DIR}/re2${LIBRARY_SUFFIX}
      IMPORTED_IMPLIB_DEBUG ${RE2_INSTALL_DIR}/lib/re2${CMAKE_IMPORT_LIBRARY_SUFFIX}
      IMPORTED_IMPLIB_RELEASE ${RE2_INSTALL_DIR}/lib/re2${CMAKE_IMPORT_LIBRARY_SUFFIX}
    )
  else ()
    # TODO(asekretenko): Make sure that these locations are correct on
    # non-MSVC Windows; adjust if necessary.
    set_target_properties(
      re2 PROPERTIES
      IMPORTED_LOCATION ${RE2_IMPORTED_LOCATION_DIR}/libre2${LIBRARY_SUFFIX}
      IMPORTED_IMPLIB ${RE2_INSTALL_DIR}/lib/libre2${CMAKE_IMPORT_LIBRARY_SUFFIX}
    )
  endif()
else()
  set_target_properties(
    re2 PROPERTIES
    IMPORTED_LOCATION ${RE2_INSTALL_DIR}/lib/libre2${LIBRARY_SUFFIX}
  )
endif ()

set_target_properties(
  re2 PROPERTIES
  INTERFACE_INCLUDE_DIRECTORIES ${RE2_INSTALL_DIR}/include
)

MAKE_INCLUDE_DIR(re2)
GET_BYPRODUCTS(re2)

ExternalProject_Add(
  ${RE2_TARGET}
  PREFIX            ${RE2_CMAKE_ROOT}
  BUILD_BYPRODUCTS  ${RE2_BYPRODUCTS}
  CMAKE_ARGS        ${RE2_CMAKE_ARGS}
  INSTALL_DIR       ${RE2_INSTALL_DIR}
  URL               ${RE2_URL}
  URL_HASH          ${RE2_HASH})

if (WIN32 AND BUILD_SHARED_LIBS)
  # TODO(asekretenko): Make sure that this location is correct on
  # Windows; adjust if necessary.
  install(
    DIRECTORY ${RE2_INSTALL_DIR}/bin/
    DESTINATION ${MESOS_INSTALL_RUNTIME})
endif()

install(
  DIRECTORY ${RE2_INSTALL_DIR}/lib/
  DESTINATION ${MESOS_INSTALL_LIBRARIES})

# PicoJSON: JSON parser / serializer.
# https://github.com/kazuho/picojson
#####################################
EXTERNAL(picojson ${PICOJSON_VERSION} ${CMAKE_CURRENT_BINARY_DIR})
add_library(picojson INTERFACE)
add_dependencies(picojson ${PICOJSON_TARGET})
target_include_directories(picojson INTERFACE ${PICOJSON_ROOT})

# NOTE: PicoJson requires __STDC_FORMAT_MACROS to be defined before importing
# 'inttypes.h'.  Since other libraries may also import this header, it must
# be globally defined so that PicoJSON has access to the macros, regardless
# of the order of inclusion.
target_compile_definitions(
  picojson INTERFACE
  __STDC_FORMAT_MACROS)

PATCH_CMD(PICOJSON_PATCH_CMD picojson-${PICOJSON_VERSION}.patch)

ExternalProject_Add(
  ${PICOJSON_TARGET}
  PREFIX            ${PICOJSON_CMAKE_ROOT}
  PATCH_COMMAND     ${PICOJSON_PATCH_CMD}
  CONFIGURE_COMMAND ${CMAKE_NOOP}
  BUILD_COMMAND     ${CMAKE_NOOP}
  INSTALL_COMMAND   ${CMAKE_NOOP}
  URL               ${PICOJSON_URL}
  URL_HASH          ${PICOJSON_HASH})

if (ENABLE_INSTALL_MODULE_DEPENDENCIES)
  install(
    FILES ${PICOJSON_CMAKE_ROOT}/src/picojson-${PICOJSON_VERSION}/picojson.h
    DESTINATION ${MESOS_INSTALL_HEADERS})
endif ()

# RapidJSON: JSON parser / serializer.
# https://github.com/Tencent/rapidjson
#####################################
EXTERNAL(rapidjson ${RAPIDJSON_VERSION} ${CMAKE_CURRENT_BINARY_DIR})
add_library(rapidjson INTERFACE)
add_dependencies(rapidjson ${RAPIDJSON_TARGET})

target_include_directories(
    rapidjson INTERFACE
    ${RAPIDJSON_ROOT}/include)

PATCH_CMD(RAPIDJSON_PATCH_CMD rapidjson-${RAPIDJSON_VERSION}.patch)

ExternalProject_Add(
  ${RAPIDJSON_TARGET}
  PREFIX            ${RAPIDJSON_CMAKE_ROOT}
  PATCH_COMMAND     ${RAPIDJSON_PATCH_CMD}
  CONFIGURE_COMMAND ${CMAKE_NOOP}
  BUILD_COMMAND     ${CMAKE_NOOP}
  INSTALL_COMMAND   ${CMAKE_NOOP}
  URL               ${RAPIDJSON_URL}
  URL_HASH          ${RAPIDJSON_HASH})

if (ENABLE_INSTALL_MODULE_DEPENDENCIES)
  install(
    DIRECTORY ${RAPIDJSON_CMAKE_ROOT}/src/rapidjson-${RAPIDJSON_VERSION}/include/rapidjson
    DESTINATION ${MESOS_INSTALL_HEADERS})
endif ()

if (ENABLE_NVML)
  # NVML: NVIDIA Management Library.
  # https://developer.nvidia.com/nvidia-management-library-nvml
  #############################################################
  EXTERNAL(nvml ${NVML_VERSION} ${CMAKE_CURRENT_BINARY_DIR})
  add_library(nvml INTERFACE)
  add_dependencies(nvml ${NVML_TARGET})
  target_include_directories(nvml INTERFACE ${NVML_ROOT})

  ExternalProject_Add(
    ${NVML_TARGET}
    PREFIX            ${NVML_CMAKE_ROOT}
    CONFIGURE_COMMAND ${CMAKE_NOOP}
    BUILD_COMMAND     ${CMAKE_NOOP}
    INSTALL_COMMAND   ${CMAKE_NOOP}
    URL               ${NVML_URL}
    URL_HASH          ${NVML_HASH})
endif ()


# HTTP Parser: HTTP request/response parser for C.
# https://github.com/nodejs/http-parser
##################################################
# TODO: Remove `GLOBAL` when `Process3rdpartyConfigure` is removed.
EXTERNAL(http_parser ${HTTP_PARSER_VERSION} ${CMAKE_CURRENT_BINARY_DIR})

# NOTE: http-parser is built as a static library unconditionally.
add_library(http_parser STATIC IMPORTED GLOBAL)
add_dependencies(http_parser ${HTTP_PARSER_TARGET})

set_target_properties(
  http_parser PROPERTIES
  INTERFACE_INCLUDE_DIRECTORIES ${HTTP_PARSER_ROOT})

if (WIN32)
  if (CMAKE_GENERATOR MATCHES "Visual Studio")
    set_target_properties(
      http_parser PROPERTIES
      IMPORTED_LOCATION_DEBUG ${HTTP_PARSER_ROOT}-build/Debug/http_parser${CMAKE_STATIC_LIBRARY_SUFFIX}
      IMPORTED_LOCATION_RELEASE ${HTTP_PARSER_ROOT}-build/Release/http_parser${CMAKE_STATIC_LIBRARY_SUFFIX})
  else ()
    set_target_properties(
      http_parser PROPERTIES
      IMPORTED_LOCATION ${HTTP_PARSER_ROOT}-build/http_parser${CMAKE_STATIC_LIBRARY_SUFFIX})
  endif ()
else ()
  set_target_properties(
    http_parser PROPERTIES
    IMPORTED_LOCATION ${HTTP_PARSER_ROOT}-build/libhttp_parser${CMAKE_STATIC_LIBRARY_SUFFIX})
endif ()

# NOTE: This is used to provide a CMake build for http-parser. We can't just use
# `add_library(http_parser ...)` because `ExternalProject_Add` extracts the
# tarball at build time, and `add_library` is a configuration time step.
set(HTTP_PARSER_PATCH_CMD
  ${CMAKE_COMMAND} -E copy
  ${CMAKE_CURRENT_SOURCE_DIR}/http-parser/CMakeLists.txt.template
  ${HTTP_PARSER_ROOT}/CMakeLists.txt)

MAKE_INCLUDE_DIR(http_parser)
GET_BYPRODUCTS(http_parser)

ExternalProject_Add(
  ${HTTP_PARSER_TARGET}
  PREFIX            ${HTTP_PARSER_CMAKE_ROOT}
  BUILD_BYPRODUCTS  ${HTTP_PARSER_BYPRODUCTS}
  PATCH_COMMAND     ${HTTP_PARSER_PATCH_CMD}
  CMAKE_ARGS        ${CMAKE_CXX_FORWARD_ARGS}
  INSTALL_COMMAND   ${CMAKE_NOOP}
  URL               ${HTTP_PARSER_URL}
  URL_HASH          ${HTTP_PARSER_HASH})


if (ENABLE_LIBEVENT)
  # libevent: An event notification library.
  # http://libevent.org/
  ##########################################
  if (NOT UNBUNDLED_LIBEVENT)
    EXTERNAL(libevent ${LIBEVENT_VERSION} ${CMAKE_CURRENT_BINARY_DIR})
    add_library(libevent ${LIBRARY_LINKAGE} IMPORTED)
    add_dependencies(libevent ${LIBEVENT_TARGET})

    if (ENABLE_SSL)
      add_library(libevent_openssl ${LIBRARY_LINKAGE} IMPORTED)
      set_target_properties(
        libevent_openssl PROPERTIES
        INTERFACE_INCLUDE_DIRECTORIES "${LIBEVENT_ROOT}/include;${LIBEVENT_ROOT}-build/include"
      )
    endif ()

    if (BUILD_SHARED_LIBS)
      add_library(libevent_pthreads ${LIBRARY_LINKAGE} IMPORTED)
      set_target_properties(
        libevent_pthreads PROPERTIES
        INTERFACE_INCLUDE_DIRECTORIES "${LIBEVENT_ROOT}/include;${LIBEVENT_ROOT}-build/include"
      )
    endif ()

    set_target_properties(
      libevent PROPERTIES
      INTERFACE_INCLUDE_DIRECTORIES "${LIBEVENT_ROOT}/include;${LIBEVENT_ROOT}-build/include")

    if (WIN32)
      if (CMAKE_GENERATOR MATCHES "Visual Studio")
        set_target_properties(
          libevent PROPERTIES
          IMPORTED_LOCATION_DEBUG ${LIBEVENT_ROOT}-build/lib/Debug/event${LIBRARY_SUFFIX}
          IMPORTED_LOCATION_RELEASE ${LIBEVENT_ROOT}-build/lib/Release/event${LIBRARY_SUFFIX})
      else ()
        set_target_properties(
          libevent PROPERTIES
          IMPORTED_LOCATION ${LIBEVENT_ROOT}-build/lib/event${LIBRARY_SUFFIX})
      endif ()
    else ()
      set_target_properties(
        libevent PROPERTIES
        IMPORTED_LOCATION ${LIBEVENT_ROOT}-build/lib/libevent${LIBRARY_SUFFIX})
    endif ()

    if (ENABLE_SSL)
      set_target_properties(
        libevent_openssl PROPERTIES
        IMPORTED_LOCATION ${LIBEVENT_ROOT}-build/lib/libevent_openssl${LIBRARY_SUFFIX})
    endif ()

    if (BUILD_SHARED_LIBS)
      set_target_properties(
        libevent_pthreads PROPERTIES
        IMPORTED_LOCATION ${LIBEVENT_ROOT}-build/lib/libevent_pthreads${LIBRARY_SUFFIX})
      set(EVENT__LIBRARY_TYPE SHARED)
    else ()
      set(EVENT__LIBRARY_TYPE STATIC)
    endif ()

    set(LIBEVENT_CMAKE_FORWARD_ARGS
      ${CMAKE_C_FORWARD_ARGS}
      ${CMAKE_SSL_FORWARD_ARGS}
      # NOTE: Libevent does not respect the BUILD_SHARED_LIBS global flag.
      -DEVENT__LIBRARY_TYPE=${EVENT__LIBRARY_TYPE}
      -DEVENT__DISABLE_OPENSSL=$<NOT:$<BOOL:${ENABLE_SSL}>>
      -DEVENT__DISABLE_BENCHMARK=ON
      -DEVENT__DISABLE_REGRESS=ON
      -DEVENT__DISABLE_SAMPLES=ON
      -DEVENT__DISABLE_TESTS=ON
      -DEVENT__DISABLE_THREAD_SUPPORT=OFF)

    if (CMAKE_C_COMPILER_ID MATCHES GNU OR CMAKE_C_COMPILER_ID MATCHES Clang)
      list(APPEND LIBEVENT_CMAKE_FORWARD_ARGS -DCMAKE_C_FLAGS=-fPIC)
    endif ()

    MAKE_INCLUDE_DIR(libevent)
    GET_BYPRODUCTS(libevent)

    ExternalProject_Add(
      ${LIBEVENT_TARGET}
      PREFIX            ${LIBEVENT_CMAKE_ROOT}
      BUILD_BYPRODUCTS  ${LIBEVENT_BYPRODUCTS}
      CMAKE_ARGS        ${LIBEVENT_CMAKE_FORWARD_ARGS}
      INSTALL_COMMAND   ${CMAKE_NOOP}
      URL               ${LIBEVENT_URL}
      URL_HASH          ${LIBEVENT_HASH})

    install(
      FILES $<TARGET_FILE:libevent>
      DESTINATION ${3RDPARTY_LIBS_INSTALL_DIR})

    if (ENABLE_SSL)
      install(
        FILES $<TARGET_FILE:libevent_openssl>
        DESTINATION ${3RDPARTY_LIBS_INSTALL_DIR}
      )
    endif ()

    if (BUILD_SHARED_LIBS)
      install(
        FILES $<TARGET_FILE:libevent_pthreads>
        DESTINATION ${3RDPARTY_LIBS_INSTALL_DIR}
      )
    endif ()

  else ()
    find_package(LIBEVENT REQUIRED)
    add_library(libevent INTERFACE)

    foreach (lib ${LIBEVENT_LIBS})
      get_filename_component(LIBEVENT_LIB ${lib} NAME_WE)
      add_library(${LIBEVENT_LIB} SHARED IMPORTED)
      set_target_properties(${LIBEVENT_LIB} PROPERTIES
        IMPORTED_LOCATION ${lib}
        INTERFACE_INCLUDE_DIRECTORIES ${LIBEVENT_INCLUDE_DIR})
      target_link_libraries(libevent INTERFACE ${LIBEVENT_LIB})
    endforeach ()
  endif ()
elseif (NOT WIN32) # Windows defaults to `libwinio`, a native implementation.
  # libev: Full-featured high-performance event loop.
  # https://github.com/enki/libev
  ###################################################
  EXTERNAL(libev ${LIBEV_VERSION} ${CMAKE_CURRENT_BINARY_DIR})
  add_library(libev SHARED IMPORTED)
  add_dependencies(libev ${LIBEV_TARGET})

  set_target_properties(
    libev PROPERTIES
    IMPORTED_LOCATION ${LIBEV_ROOT}-build/lib/libev${CMAKE_SHARED_LIBRARY_SUFFIX}
    INTERFACE_INCLUDE_DIRECTORIES ${LIBEV_ROOT}-build/include)

  # Patch libev to keep it from reaping child processes.
  PATCH_CMD(LIBEV_PATCH_CMD libev-${LIBEV_VERSION}.patch)

  MAKE_INCLUDE_DIR(libev)
  GET_BYPRODUCTS(libev)

  ExternalProject_Add(
    ${LIBEV_TARGET}
    PREFIX            ${LIBEV_CMAKE_ROOT}
    BUILD_BYPRODUCTS  ${LIBEV_BYPRODUCTS}
    PATCH_COMMAND     ${LIBEV_PATCH_CMD}
    CONFIGURE_COMMAND ${LIBEV_ROOT}/configure --prefix=${LIBEV_ROOT}-build
    BUILD_COMMAND     ${MAKE_PROGRAM}
    INSTALL_COMMAND   ${MAKE_PROGRAM} install
    URL               ${LIBEV_URL}
    URL_HASH          ${LIBEV_HASH})

  install(
    DIRECTORY ${LIBEV_ROOT}-build/lib/
    DESTINATION ${3RDPARTY_LIBS_INSTALL_DIR})
endif ()


# libseccomp: library, which provides a front-end for generating seccomp filters.
# https://github.com/seccomp/libseccomp
##################################################
if (ENABLE_SECCOMP_ISOLATOR)
  if (NOT UNBUNDLED_LIBSECCOMP)
    EXTERNAL(libseccomp ${LIBSECCOMP_VERSION} ${CMAKE_CURRENT_BINARY_DIR})
    add_library(libseccomp STATIC IMPORTED GLOBAL)
    add_dependencies(libseccomp ${LIBSECCOMP_TARGET})

    set_target_properties(
      libseccomp PROPERTIES
      IMPORTED_LOCATION ${LIBSECCOMP_ROOT}-build/src/.libs/libseccomp.a
      INTERFACE_INCLUDE_DIRECTORIES "${LIBSECCOMP_ROOT}/include")

    set(
      LIBSECCOMP_CONFIGURE_COMMAND
      ${LIBSECCOMP_ROOT}/configure --disable-shared --prefix=${LIBSECCOMP_ROOT}-build)

    MAKE_INCLUDE_DIR(libseccomp)
    GET_BYPRODUCTS(libseccomp)

    ExternalProject_Add(
      ${LIBSECCOMP_TARGET}
      PREFIX            ${LIBSECCOMP_CMAKE_ROOT}
      BUILD_BYPRODUCTS  ${LIBSECCOMP_BYPRODUCTS}
      CONFIGURE_COMMAND ${LIBSECCOMP_CONFIGURE_COMMAND}
      INSTALL_COMMAND   ${CMAKE_NOOP}
      URL               ${LIBSECCOMP_URL}
      URL_HASH          ${LIBSECCOMP_HASH})

    install(
      FILES $<TARGET_FILE:libseccomp>
      DESTINATION ${3RDPARTY_LIBS_INSTALL_DIR})

  else ()
    find_package(LIBSECCOMP REQUIRED)
    add_library(libseccomp SHARED IMPORTED GLOBAL)
    set_target_properties(libseccomp PROPERTIES
      IMPORTED_LOCATION ${LIBSECCOMP_LIBS}
      INTERFACE_INCLUDE_DIRECTORIES ${LIBSECCOMP_INCLUDE_DIR})
  endif ()
endif ()


# APR: The Apache Portable Runtime Project.
# https://apr.apache.org
###########################################
if (WIN32)
  EXTERNAL(libapr ${LIBAPR_VERSION} ${CMAKE_CURRENT_BINARY_DIR})

  # NOTE: libapr-1 is always a static library on Windows.
  add_library(apr STATIC IMPORTED)
  add_dependencies(apr ${LIBAPR_TARGET})

  set_target_properties(
    apr PROPERTIES
    INTERFACE_INCLUDE_DIRECTORIES "${LIBAPR_ROOT}/include;${LIBAPR_ROOT}-build")

  if (CMAKE_GENERATOR MATCHES "Visual Studio")
    set_target_properties(
      apr PROPERTIES
      IMPORTED_LOCATION_DEBUG ${LIBAPR_ROOT}-build/Debug/libapr-1${CMAKE_STATIC_LIBRARY_SUFFIX}
      IMPORTED_LOCATION_RELEASE ${LIBAPR_ROOT}-build/Release/libapr-1${CMAKE_STATIC_LIBRARY_SUFFIX})
  else ()
    set_target_properties(
      apr PROPERTIES
      IMPORTED_LOCATION ${LIBAPR_ROOT}-build/libapr-1${CMAKE_STATIC_LIBRARY_SUFFIX})
  endif ()

  MAKE_INCLUDE_DIR(apr)
  GET_BYPRODUCTS(apr)

  ExternalProject_Add(
    ${LIBAPR_TARGET}
    PREFIX            ${LIBAPR_CMAKE_ROOT}
    BUILD_BYPRODUCTS  ${APR_BYPRODUCTS}
    CMAKE_ARGS        ${CMAKE_C_FORWARD_ARGS}
    INSTALL_COMMAND   ${CMAKE_NOOP}
    URL               ${LIBAPR_URL}
    URL_HASH          ${LIBAPR_HASH})

  install(FILES $<TARGET_FILE:apr> DESTINATION ${3RDPARTY_LIBS_INSTALL_DIR})
else ()
  find_package(APR REQUIRED)
  add_library(apr SHARED IMPORTED)

  set_target_properties(
    apr PROPERTIES
    IMPORTED_LOCATION ${APR_LIBS}
    INTERFACE_INCLUDE_DIRECTORIES ${APR_INCLUDE_DIR})
endif ()


# Subversion: Enterprise-class centralized version control for the masses.
# https://subversion.apache.org
##########################################################################
if (NOT WIN32)
  # NOTE: This does not use `FindSubversion` because it finds the `svn`
  # executable, but we're looking for the library.
  find_package(SVN REQUIRED)
  add_library(svn INTERFACE)
  target_include_directories(svn INTERFACE ${SVN_INCLUDE_DIR})

  # `FindSvn` returns finds three separate libraries.
  foreach (lib ${SVN_LIBS})
    get_filename_component(SVN_LIB ${lib} NAME_WE)
    add_library(${SVN_LIB} SHARED IMPORTED)
    set_target_properties(${SVN_LIB} PROPERTIES IMPORTED_LOCATION ${lib})
    target_link_libraries(svn INTERFACE ${SVN_LIB})
  endforeach ()
endif ()


# cURL: Command line tool and library for transferring data with URLs.
# https://curl.haxx.se
######################################################################
if (WIN32)
  EXTERNAL(curl ${CURL_VERSION} ${CMAKE_CURRENT_BINARY_DIR})

  # This is named `libcurl` to not conflict with the executable.
  add_library(libcurl ${LIBRARY_LINKAGE} IMPORTED GLOBAL)
  add_dependencies(libcurl ${CURL_TARGET})

  # Contrary to Linux, the CMake build deploys `curl.exe` on Windows.
  #
  # NOTE: The dependency on `CURL_TARGET` is introduced by the generator
  # expression in `add_custom_command` below. Introducing it here via
  # `add_dependencies` creates a cycle.
  add_executable(curl IMPORTED GLOBAL)

  set(CURL_CMAKE_FORWARD_ARGS
    ${CMAKE_C_FORWARD_ARGS}
    -DCMAKE_USE_WINSSL=ON
    -DCURL_DISABLE_LDAP=ON
    -DBUILD_TESTING=OFF)

  # NOTE: cURL does not respect BUILD_SHARED_LIBS.
  if (NOT BUILD_SHARED_LIBS)
    # This is both a CMake argument and a pre-processor definition.
    list(APPEND CURL_CMAKE_FORWARD_ARGS -DCURL_STATICLIB=ON)

    set_target_properties(
      libcurl PROPERTIES
      INTERFACE_COMPILE_DEFINITIONS CURL_STATICLIB)
  endif ()

  set_target_properties(
    libcurl PROPERTIES
    INTERFACE_INCLUDE_DIRECTORIES ${CURL_ROOT}/include
    INTERFACE_LINK_LIBRARIES crypt32)

  if (CMAKE_GENERATOR MATCHES "Visual Studio")
    set_target_properties(
      libcurl PROPERTIES
      IMPORTED_LOCATION_DEBUG ${CURL_ROOT}-build/lib/Debug/libcurl-d${LIBRARY_SUFFIX}
      IMPORTED_LOCATION_RELEASE ${CURL_ROOT}-build/lib/Release/libcurl${LIBRARY_SUFFIX}
      IMPORTED_IMPLIB_DEBUG ${CURL_ROOT}-build/lib/Debug/libcurl_imp${CMAKE_IMPORT_LIBRARY_SUFFIX}
      IMPORTED_IMPLIB_RELEASE ${CURL_ROOT}-build/lib/Release/libcurl_imp${CMAKE_IMPORT_LIBRARY_SUFFIX})

    set_target_properties(
      curl PROPERTIES
      IMPORTED_LOCATION_DEBUG ${CURL_ROOT}-build/src/Debug/curl.exe
      IMPORTED_LOCATION_RELEASE ${CURL_ROOT}-build/src/Release/curl.exe)
  else ()
    # This is for single-configuration generators such as Ninja.
    if (CMAKE_BUILD_TYPE MATCHES Debug)
      set(CURL_SUFFIX "-d")
    endif ()

    set_target_properties(
      libcurl PROPERTIES
      IMPORTED_LOCATION ${CURL_ROOT}-build/lib/libcurl${CURL_SUFFIX}${LIBRARY_SUFFIX}
      IMPORTED_IMPLIB ${CURL_ROOT}-build/lib/libcurl_imp${CMAKE_IMPORT_LIBRARY_SUFFIX})

    set_target_properties(
      curl PROPERTIES
      IMPORTED_LOCATION ${CURL_ROOT}-build/src/curl.exe)
  endif ()

  MAKE_INCLUDE_DIR(libcurl)
  GET_BYPRODUCTS(libcurl)
  GET_BYPRODUCTS(curl)

  ExternalProject_Add(
    ${CURL_TARGET}
    PREFIX            ${CURL_CMAKE_ROOT}
    BUILD_BYPRODUCTS  ${LIBCURL_BYPRODUCTS};${CURL_BYPRODUCTS}
    PATCH_COMMAND     ${CMAKE_NOOP}
    CMAKE_ARGS        ${CURL_CMAKE_FORWARD_ARGS}
    INSTALL_COMMAND   ${CMAKE_NOOP}
    URL               ${CURL_URL}
    URL_HASH          ${CURL_HASH})

  # This copies the file `curl.exe` from the `3rdparty` build folder to
  # `build/src`, next to the other produced executables. This is necessary for
  # code that shells out to cURL on Windows (in particular, for running Mesos
  # tests without running cmake install).
  ExternalProject_Add_Step(${CURL_TARGET} copy
    COMMAND ${CMAKE_COMMAND} -E copy $<TARGET_FILE:curl> ${CMAKE_BINARY_DIR}/src/curl.exe
    DEPENDEES build)

  install(FILES $<TARGET_FILE:libcurl> DESTINATION ${3RDPARTY_LIBS_INSTALL_DIR})
  install(FILES $<TARGET_FILE:curl> DESTINATION ${MESOS_INSTALL_RUNTIME})
else ()
  if ("${CURL_ROOT_DIR}" STREQUAL "")
    find_package(CURL REQUIRED)
  else ()
    set(POSSIBLE_CURL_INCLUDE_DIRS ${CURL_ROOT_DIR}/include)
    set(POSSIBLE_CURL_LIB_DIRS ${CURL_ROOT_DIR}/lib)

    set(CURL_LIBRARY_NAMES curl)

    FIND_PACKAGE_HELPER(CURL curl/curl.h)
    SET(CURL_INCLUDE_DIRS ${CURL_INCLUDE_DIR})
    SET(CURL_LIBRARIES ${CURL_LIBS})
  endif ()

  add_library(libcurl SHARED IMPORTED)

  set_target_properties(
    libcurl PROPERTIES
    IMPORTED_LOCATION ${CURL_LIBRARIES}
    INTERFACE_INCLUDE_DIRECTORIES ${CURL_INCLUDE_DIRS})
endif ()


# wclayer: Command line tool for manipulating Windows Container
# storage layers.
# https://github.com/Microsoft/hcsshim/blob/master/cmd/wclayer/wclayer.go
#########################################################################
if (WIN32)
  EXTERNAL(wclayer WIP ${CMAKE_CURRENT_BINARY_DIR})

  add_executable(wclayer IMPORTED GLOBAL)
  add_dependencies(wclayer ${WCLAYER_TARGET})

  # TODO(liazha): Change this to wherever you need it placed.
  set(WCLAYER_PATH ${CMAKE_BINARY_DIR}/src/wclayer.exe)
  set_target_properties(
    wclayer PROPERTIES
    IMPORTED_LOCATION ${WCLAYER_PATH})

  set(WCLAYER_INSTALL_CMD ${CMAKE_COMMAND} -E copy ${WCLAYER_CMAKE_ROOT}/src/wclayer.exe ${WCLAYER_PATH})

  GET_BYPRODUCTS(wclayer)

  ExternalProject_Add(
    ${WCLAYER_TARGET}
    PREFIX              ${WCLAYER_CMAKE_ROOT}
    BUILD_BYPRODUCTS    ${WCLAYER_BYPRODUCTS}
    CONFIGURE_COMMAND   ${CMAKE_NOOP}
    BUILD_COMMAND       ${CMAKE_NOOP}
    INSTALL_COMMAND     ${WCLAYER_INSTALL_CMD}
    DOWNLOAD_NO_EXTRACT TRUE
    URL                 ${WCLAYER_URL})

  install(FILES $<TARGET_FILE:wclayer> DESTINATION ${MESOS_INSTALL_RUNTIME})
endif ()

# bzip2: A high-quality data compressor.
# http://www.bzip.org
########################################
if (WIN32)
  EXTERNAL(bzip2 ${BZIP2_VERSION} ${CMAKE_CURRENT_BINARY_DIR})
  add_library(bzip2 STATIC IMPORTED)
  add_dependencies(bzip2 ${BZIP2_TARGET})

  set_target_properties(
    bzip2 PROPERTIES
    INTERFACE_INCLUDE_DIRECTORIES "${BZIP2_ROOT};${BZIP2_ROOT}-build")

  if (CMAKE_GENERATOR MATCHES "Visual Studio")
    set_target_properties(
      bzip2 PROPERTIES
      IMPORTED_LOCATION_DEBUG ${BZIP2_ROOT}-build/Debug/bzip2${BZIP2_SHARED}${LIBRARY_SUFFIX}
      IMPORTED_LOCATION_RELEASE ${BZIP2_ROOT}-build/Release/bzip2${BZIP2_SHARED}${LIBRARY_SUFFIX}
      IMPORTED_IMPLIB_DEBUG ${BZIP2_ROOT}-build/Debug/bzip2${CMAKE_IMPORT_LIBRARY_SUFFIX}
      IMPORTED_IMPLIB_RELEASE ${BZIP2_ROOT}-build/Release/bzip2${CMAKE_IMPORT_LIBRARY_SUFFIX})
  else ()
    set_target_properties(
      bzip2 PROPERTIES
      IMPORTED_LOCATION ${BZIP2_ROOT}-build/bzip2${BZIP2_SHARED}${LIBRARY_SUFFIX})
  endif ()

  PATCH_CMD(BZIP2_PATCH_CMD bzip2-${BZIP2_VERSION}.patch)

  MAKE_INCLUDE_DIR(bzip2)
  GET_BYPRODUCTS(bzip2)

  set(BZIP2_CMAKE_ARGS
    ${CMAKE_FORWARD_ARGS}
    ${CMAKE_C_FORWARD_ARGS}
    -DBZIP2_INSTALL_DIR=${BZIP2_ROOT}-lib)

  ExternalProject_Add(
    ${BZIP2_TARGET}
    PREFIX            ${BZIP2_CMAKE_ROOT}
    BUILD_BYPRODUCTS  ${BZIP2_BYPRODUCTS}
    PATCH_COMMAND     ${BZIP2_PATCH_CMD}
    CMAKE_ARGS        ${BZIP2_CMAKE_ARGS}
    INSTALL_DIR       ${BZIP2_ROOT}-lib
    URL               ${BZIP2_URL}
    URL_HASH          ${BZIP2_HASH})

  install(FILES $<TARGET_FILE:bzip2> DESTINATION ${3RDPARTY_LIBS_INSTALL_DIR})
endif ()

# xz: A Massively Spiffy Yet Delicately Unobtrusive Compression Library.
# https://tukaani.org/xz/
########################################################################
if (WIN32)
  EXTERNAL(xz ${XZ_VERSION} ${CMAKE_CURRENT_BINARY_DIR})
  add_library(xz STATIC IMPORTED)
  add_dependencies(xz ${XZ_TARGET})

  set_target_properties(
    xz PROPERTIES
    INTERFACE_INCLUDE_DIRECTORIES "${XZ_ROOT};${XZ_ROOT}-build")


  if (CMAKE_GENERATOR MATCHES "Visual Studio")
    set_target_properties(
      xz PROPERTIES
      IMPORTED_LOCATION_DEBUG ${XZ_ROOT}-build/Debug/lzma${XZ_SHARED}${LIBRARY_SUFFIX}
      IMPORTED_LOCATION_RELEASE ${XZ_ROOT}-build/Release/lzma${XZ_SHARED}${LIBRARY_SUFFIX}
      IMPORTED_IMPLIB_DEBUG ${XZ_ROOT}-build/Debug/lzma${CMAKE_IMPORT_LIBRARY_SUFFIX}
      IMPORTED_IMPLIB_RELEASE ${XZ_ROOT}-build/Release/lzma${CMAKE_IMPORT_LIBRARY_SUFFIX})
  else ()
    set_target_properties(
      xz PROPERTIES
      IMPORTED_LOCATION ${XZ_ROOT}-build/lzma${CMAKE_IMPORT_LIBRARY_SUFFIX})
  endif ()

  PATCH_CMD(XZ_PATCH_CMD xz-${XZ_VERSION}.patch)

  MAKE_INCLUDE_DIR(xz)
  GET_BYPRODUCTS(xz)

  set(XZ_CMAKE_ARGS
    ${CMAKE_FORWARD_ARGS}
    ${CMAKE_C_FORWARD_ARGS}
    -DXZ_INSTALL_DIR=${XZ_ROOT}-lib)

  ExternalProject_Add(
    ${XZ_TARGET}
    PREFIX            ${XZ_CMAKE_ROOT}
    BUILD_BYPRODUCTS  ${XZ_BYPRODUCTS}
    PATCH_COMMAND     ${XZ_PATCH_CMD}
    CMAKE_ARGS        ${XZ_CMAKE_ARGS}
    INSTALL_DIR       ${XZ_ROOT}-lib
    URL               ${XZ_URL}
    URL_HASH          ${XZ_HASH})
endif ()

# zlib: A Massively Spiffy Yet Delicately Unobtrusive Compression Library.
# https://zlib.net
##########################################################################
if (WIN32)
  EXTERNAL(zlib ${ZLIB_VERSION} ${CMAKE_CURRENT_BINARY_DIR})
  add_library(zlib ${LIBRARY_LINKAGE} IMPORTED)
  add_dependencies(zlib ${ZLIB_TARGET})

  # Zlib generates different libraries depending on the linkage
  # and configuration.  i.e.:
  #   * For a static Debug build: `zlibstaticd.lib`.
  #   * For a shared Release build: `zlib1.lib`.
  if (NOT BUILD_SHARED_LIBS)
    set(ZLIB_STATIC static)
  else ()
    set(ZLIB_SHARED 1)
  endif ()

  # NOTE: We install Zlib under `${ZLIB_ROOT}-lib` so CMake's `FindZLIB` module
  # can find all required headers and library files.
  set(ZLIB_CMAKE_ARGS
    ${CMAKE_C_FORWARD_ARGS}
    -DCMAKE_INSTALL_PREFIX=${ZLIB_ROOT}-lib)

  set_target_properties(
    zlib PROPERTIES
    INTERFACE_INCLUDE_DIRECTORIES ${ZLIB_ROOT}-lib/include)

  if (CMAKE_GENERATOR MATCHES "Visual Studio")
    set_target_properties(
      zlib PROPERTIES
      IMPORTED_LOCATION_DEBUG ${ZLIB_ROOT}-lib/lib/zlib${ZLIB_STATIC}d${ZLIB_SHARED}${LIBRARY_SUFFIX}
      IMPORTED_LOCATION_RELEASE ${ZLIB_ROOT}-lib/lib/zlib${ZLIB_STATIC}${ZLIB_SHARED}${LIBRARY_SUFFIX}
      IMPORTED_IMPLIB_DEBUG ${ZLIB_ROOT}-lib/lib/zlib${ZLIB_STATIC}d${CMAKE_IMPORT_LIBRARY_SUFFIX}
      IMPORTED_IMPLIB_RELEASE ${ZLIB_ROOT}-lib/lib/zlib${ZLIB_STATIC}${CMAKE_IMPORT_LIBRARY_SUFFIX})
  else ()
    # This is for single-configuration generators such as Ninja.
    if (CMAKE_BUILD_TYPE MATCHES Debug)
      set(ZLIB_SUFFIX "d")
    endif ()

    set_target_properties(
      zlib PROPERTIES
      IMPORTED_LOCATION ${ZLIB_ROOT}-lib/lib/zlib${ZLIB_STATIC}${ZLIB_SUFFIX}${ZLIB_SHARED}${LIBRARY_SUFFIX}
      IMPORTED_IMPLIB ${ZLIB_ROOT}-lib/lib/zlib${ZLIB_STATIC}${ZLIB_SUFFIX}${CMAKE_IMPORT_LIBRARY_SUFFIX})
  endif ()

  MAKE_INCLUDE_DIR(zlib)
  GET_BYPRODUCTS(zlib)

  ExternalProject_Add(
    ${ZLIB_TARGET}
    PREFIX            ${ZLIB_CMAKE_ROOT}
    BUILD_BYPRODUCTS  ${ZLIB_BYPRODUCTS}
    CMAKE_ARGS        ${ZLIB_CMAKE_ARGS}
    INSTALL_DIR       ${ZLIB_ROOT}-lib
    URL               ${ZLIB_URL}
    URL_HASH          ${ZLIB_HASH})

  install(FILES $<TARGET_FILE:zlib> DESTINATION ${3RDPARTY_LIBS_INSTALL_DIR})
else ()
  find_package(ZLIB REQUIRED)
  add_library(zlib SHARED IMPORTED)

  set_target_properties(
    zlib PROPERTIES
    IMPORTED_LOCATION ${ZLIB_LIBRARIES}
    INTERFACE_INCLUDE_DIRECTORIES ${ZLIB_INCLUDE_DIRS})
endif ()

set_target_properties(
  zlib PROPERTIES
  INTERFACE_COMPILE_DEFINITIONS HAVE_LIBZ)

# libarchive: Multi-format archive and compression library.
# https://github.com/libarchive/libarchive
###########################################################
if (NOT UNBUNDLED_LIBARCHIVE)
  EXTERNAL(libarchive ${LIBARCHIVE_VERSION} ${CMAKE_CURRENT_BINARY_DIR})

  add_library(libarchive STATIC IMPORTED GLOBAL)
  add_dependencies(libarchive ${LIBARCHIVE_TARGET})

  set(LIBARCHIVE_CMAKE_ARGS
    ${CMAKE_FORWARD_ARGS}
    ${CMAKE_C_FORWARD_ARGS}
    -DENABLE_ACL=OFF
    -DENABLE_CNG=OFF
    -DENABLE_CPIO=OFF
    -DENABLE_EXPAT=OFF
    -DENABLE_ICONV=OFF
    -DENABLE_LibGCC=OFF
    -DENABLE_LIBXML2=OFF
    -DENABLE_LZO=OFF
    -DENABLE_NETTLE=OFF
    -DENABLE_OPENSSL=OFF
    -DENABLE_PCREPOSIX=OFF
    -DENABLE_TEST=OFF
    -DCMAKE_PREFIX_PATH=${ZLIB_ROOT}-lib@@${BZIP2_ROOT}-lib@@${XZ_ROOT}-lib
    -DCMAKE_INSTALL_PREFIX=${LIBARCHIVE_ROOT}-build)

  PATCH_CMD(LIBARCHIVE_PATCH_CMD libarchive-${LIBARCHIVE_VERSION}.patch)

  # NOTE: On Windows, libarchive is linked against several compression
  # libraries included in the build chain, such as bzip2, xz, and zlib.
  # On other platforms, libarchive links to zlib only, as bzip2 and xz
  # are not in the build chain.
  if (WIN32)
    set_target_properties(
      libarchive PROPERTIES
      INTERFACE_COMPILE_DEFINITIONS LIBARCHIVE_STATIC
      # NOTE: The install step avoids the need for separate DEBUG and
      # RELEASE paths.
      IMPORTED_LOCATION ${LIBARCHIVE_ROOT}-build/lib/archive_static${LIBRARY_SUFFIX}
      INTERFACE_INCLUDE_DIRECTORIES ${LIBARCHIVE_ROOT}-build/include
      INTERFACE_LINK_LIBRARIES "bzip2;xz;zlib")
    set(LIBARCHIVE_DEPENDS bzip2 xz zlib)

    # Make libarchive link against the same zlib the rest of the build
    # links to. This is necessary because the zlib project
    # unconditionally builds both shared and static libraries, and we
    # need to be consistent about which is linked.
    list(APPEND LIBARCHIVE_CMAKE_ARGS
      -DZLIB_LIBRARY=$<TARGET_FILE:zlib>)
  else ()
    list(APPEND LIBARCHIVE_CMAKE_ARGS
      -DENABLE_BZip2=OFF
      -DENABLE_LZMA=OFF)

    set_target_properties(
      libarchive PROPERTIES
      IMPORTED_LOCATION ${LIBARCHIVE_ROOT}-build/lib/libarchive${CMAKE_STATIC_LIBRARY_SUFFIX}
      INTERFACE_INCLUDE_DIRECTORIES ${LIBARCHIVE_ROOT}-build/include
      INTERFACE_LINK_LIBRARIES "zlib")
    set(LIBARCHIVE_DEPENDS zlib)
  endif ()

  MAKE_INCLUDE_DIR(libarchive)
  GET_BYPRODUCTS(libarchive)

  ExternalProject_Add(
    ${LIBARCHIVE_TARGET}
    DEPENDS           ${LIBARCHIVE_DEPENDS}
    PREFIX            ${LIBARCHIVE_CMAKE_ROOT}
    BUILD_BYPRODUCTS  ${LIBARCHIVE_BYPRODUCTS}
    PATCH_COMMAND     ${LIBARCHIVE_PATCH_CMD}
    LIST_SEPARATOR    @@
    CMAKE_ARGS        ${LIBARCHIVE_CMAKE_ARGS}
    URL               ${LIBARCHIVE_URL}
    URL_HASH          ${LIBARCHIVE_HASH})
else ()
  find_package(LIBARCHIVE REQUIRED)
  add_library(libarchive SHARED IMPORTED GLOBAL)
  set_target_properties(libarchive PROPERTIES
    IMPORTED_LOCATION ${LIBARCHIVE_LIBS}
    INTERFACE_INCLUDE_DIRECTORIES ${LIBARCHIVE_INCLUDE_DIR})
endif ()

# Google Test: Google's C++ test framework (GoogleTest and GoogleMock).
# https://github.com/google/googletest
#######################################################################
EXTERNAL(googletest ${GOOGLETEST_VERSION} ${CMAKE_CURRENT_BINARY_DIR})
add_library(googletest INTERFACE)
add_dependencies(googletest ${GOOGLETEST_TARGET})
target_link_libraries(googletest INTERFACE gmock gtest)

# Note that Google Test is always built with static libraries because of the
# following open issue when using shared libraries, on both Windows and Linux:
# https://github.com/google/googletest/issues/930
add_library(gmock STATIC IMPORTED GLOBAL)
add_library(gtest STATIC IMPORTED GLOBAL)

set_target_properties(
  gmock PROPERTIES
  INTERFACE_INCLUDE_DIRECTORIES ${GOOGLETEST_ROOT}/googlemock/include)

set_target_properties(
  gtest PROPERTIES
  INTERFACE_INCLUDE_DIRECTORIES ${GOOGLETEST_ROOT}/googletest/include)

set(GOOGLETEST_CMAKE_FORWARD_ARGS ${CMAKE_CXX_FORWARD_ARGS})

if (WIN32)
  set(GOOGLETEST_COMPILE_DEFINITIONS
    # Silence deprecation warning in the interface of Google Test.
    _SILENCE_TR1_NAMESPACE_DEPRECATION_WARNING
    # Build in C++11 mode.
    GTEST_LANG_CXX11=1)

  set_target_properties(
    gtest PROPERTIES
    INTERFACE_COMPILE_DEFINITIONS "${GOOGLETEST_COMPILE_DEFINITIONS}")

  if (CMAKE_GENERATOR MATCHES "Visual Studio")
    set_target_properties(
      gmock PROPERTIES
      IMPORTED_LOCATION_DEBUG ${GOOGLETEST_ROOT}-build/googlemock/Debug/gmock${CMAKE_STATIC_LIBRARY_SUFFIX}
      IMPORTED_LOCATION_RELEASE ${GOOGLETEST_ROOT}-build/googlemock/Release/gmock${CMAKE_STATIC_LIBRARY_SUFFIX})

    set_target_properties(
      gtest PROPERTIES
      IMPORTED_LOCATION_DEBUG ${GOOGLETEST_ROOT}-build/googlemock/gtest/Debug/gtest${CMAKE_STATIC_LIBRARY_SUFFIX}
      IMPORTED_LOCATION_RELEASE ${GOOGLETEST_ROOT}-build/googlemock/gtest/Release/gtest${CMAKE_STATIC_LIBRARY_SUFFIX})
  else ()
    set_target_properties(
      gmock PROPERTIES
      IMPORTED_LOCATION ${GOOGLETEST_ROOT}-build/googlemock/gmock${CMAKE_STATIC_LIBRARY_SUFFIX})

    set_target_properties(
      gtest PROPERTIES
      IMPORTED_LOCATION ${GOOGLETEST_ROOT}-build/googlemock/gtest/gtest${CMAKE_STATIC_LIBRARY_SUFFIX})
  endif ()

  # Silence new deprecation warning in Visual Studio 15.5.
  # NOTE: This has been patched upstream, but we don't patch Google Test.
  # https://github.com/google/googletest/issues/1111
  list(APPEND GOOGLETEST_CMAKE_FORWARD_ARGS
    -DCMAKE_CXX_FLAGS=/D_SILENCE_TR1_NAMESPACE_DEPRECATION_WARNING)
else ()
  set_target_properties(
    gmock PROPERTIES
    IMPORTED_LOCATION ${GOOGLETEST_ROOT}-build/googlemock/libgmock${CMAKE_STATIC_LIBRARY_SUFFIX})

  set_target_properties(
    gtest PROPERTIES
    IMPORTED_LOCATION ${GOOGLETEST_ROOT}-build/googlemock/gtest/libgtest${CMAKE_STATIC_LIBRARY_SUFFIX})
endif ()

PATCH_CMD(GOOGLETEST_PATCH_CMD googletest-release-${GOOGLETEST_VERSION}.patch)

MAKE_INCLUDE_DIR(gmock)
MAKE_INCLUDE_DIR(gtest)
GET_BYPRODUCTS(gmock)
GET_BYPRODUCTS(gtest)

# Unconditionally build static libraries.
list(APPEND GOOGLETEST_CMAKE_FORWARD_ARGS -DBUILD_SHARED_LIBS=OFF)

# But also link to the CRT dynamically.
list(APPEND GOOGLETEST_CMAKE_FORWARD_ARGS
  -Dgtest_force_shared_crt=ON)

ExternalProject_Add(
  ${GOOGLETEST_TARGET}
  PREFIX            ${GOOGLETEST_CMAKE_ROOT}
  BUILD_BYPRODUCTS  ${GMOCK_BYPRODUCTS};${GTEST_BYPRODUCTS}
  PATCH_COMMAND     ${GOOGLETEST_PATCH_CMD}
  CMAKE_ARGS        ${GOOGLETEST_CMAKE_FORWARD_ARGS}
  INSTALL_COMMAND   ${CMAKE_NOOP}
  URL               ${GOOGLETEST_URL}
  URL_HASH          ${GOOGLETEST_HASH})


# Protocol Buffers: Google's data interchange format.
# https://developers.google.com/protocol-buffers/
#####################################################
EXTERNAL(protobuf ${PROTOBUF_VERSION} ${CMAKE_CURRENT_BINARY_DIR})

# TODO(andschwa): Move protobufs so these don't have to be GLOBAL.
add_library(protobuf ${LIBRARY_LINKAGE} IMPORTED GLOBAL)
add_library(libprotoc ${LIBRARY_LINKAGE} IMPORTED GLOBAL)

add_dependencies(protobuf ${PROTOBUF_TARGET})
add_executable(protoc IMPORTED GLOBAL)
add_dependencies(protoc ${PROTOBUF_TARGET})

set_target_properties(
  protobuf PROPERTIES
  INTERFACE_INCLUDE_DIRECTORIES ${PROTOBUF_ROOT}/src)

set(PROTOBUF_CMAKE_FORWARD_ARGS ${CMAKE_CXX_FORWARD_ARGS}
  -Dprotobuf_BUILD_TESTS=OFF)

if (WIN32)
  PATCH_CMD(PROTOBUF_PATCH_CMD protobuf-${PROTOBUF_VERSION}.patch)

  # Link to the CRT dynamically.
  list(APPEND PROTOBUF_CMAKE_FORWARD_ARGS
    -Dprotobuf_MSVC_STATIC_RUNTIME=OFF)

  if (CMAKE_GENERATOR MATCHES "Visual Studio")
    set_target_properties(
      protobuf PROPERTIES
      IMPORTED_LOCATION_DEBUG ${PROTOBUF_ROOT}-build/Debug/libprotobufd${LIBRARY_SUFFIX}
      IMPORTED_LOCATION_RELEASE ${PROTOBUF_ROOT}-build/Release/libprotobuf${LIBRARY_SUFFIX})

    set_target_properties(
      protoc PROPERTIES
      IMPORTED_LOCATION_DEBUG ${PROTOBUF_ROOT}-build/Debug/protoc.exe
      IMPORTED_LOCATION_RELEASE ${PROTOBUF_ROOT}-build/Release/protoc.exe)
  else ()
    # This is for single-configuration generators such as Ninja.
    if (CMAKE_BUILD_TYPE MATCHES Debug)
      set(PROTOBUF_SUFFIX "d")
    endif ()

    set_target_properties(
      protobuf PROPERTIES
      IMPORTED_LOCATION ${PROTOBUF_ROOT}-build/libprotobuf${PROTOBUF_SUFFIX}${LIBRARY_SUFFIX})

    set_target_properties(
      protoc PROPERTIES
      IMPORTED_LOCATION ${PROTOBUF_ROOT}-build/protoc.exe)
  endif ()
else ()
  # This is for single-configuration generators such as GNU Make.
  PATCH_CMD(PROTOBUF_PATCH_CMD protobuf-${PROTOBUF_VERSION}_s390x.patch)
  if (CMAKE_BUILD_TYPE MATCHES Debug)
    set(PROTOBUF_SUFFIX d)
  endif ()

  set_target_properties(
    protobuf PROPERTIES
    IMPORTED_LOCATION ${PROTOBUF_ROOT}-build/libprotobuf${PROTOBUF_SUFFIX}${LIBRARY_SUFFIX})

  set_target_properties(
    libprotoc PROPERTIES
    IMPORTED_LOCATION ${PROTOBUF_ROOT}-build/libprotoc${PROTOBUF_SUFFIX}${LIBRARY_SUFFIX})

  set_target_properties(
    protoc PROPERTIES
    IMPORTED_LOCATION ${PROTOBUF_ROOT}-build/protoc)
endif ()

MAKE_INCLUDE_DIR(protobuf)
GET_BYPRODUCTS(protobuf)

ExternalProject_Add(
  ${PROTOBUF_TARGET}
  PREFIX            ${PROTOBUF_CMAKE_ROOT}
  PATCH_COMMAND     ${PROTOBUF_PATCH_CMD}
  BUILD_BYPRODUCTS  ${PROTOBUF_BYPRODUCTS}
  SOURCE_SUBDIR     cmake
  CMAKE_ARGS        ${PROTOBUF_CMAKE_FORWARD_ARGS}
  INSTALL_COMMAND   ${CMAKE_NOOP}
  URL               ${PROTOBUF_URL}
  URL_HASH          ${PROTOBUF_HASH})

install(FILES $<TARGET_FILE:protobuf> DESTINATION ${3RDPARTY_LIBS_INSTALL_DIR})
install(FILES $<TARGET_FILE:libprotoc> DESTINATION ${3RDPARTY_LIBS_INSTALL_DIR})
install(PROGRAMS $<TARGET_FILE:protoc> DESTINATION ${MESOS_INSTALL_RUNTIME})

if (ENABLE_INSTALL_MODULE_DEPENDENCIES)
  install(
    DIRECTORY ${PROTOBUF_ROOT}/src/google
    DESTINATION ${MESOS_INSTALL_HEADERS}
    FILES_MATCHING PATTERN "*.h")
endif ()

# gRPC: Google's high performance, open-source universal RPC framework.
# https://grpc.io/
#######################################################################
EXTERNAL(grpc ${GRPC_VERSION} ${CMAKE_CURRENT_BINARY_DIR})

add_library(libgpr ${LIBRARY_LINKAGE} IMPORTED)
add_dependencies(libgpr ${GRPC_TARGET})
add_library(libgrpc ${LIBRARY_LINKAGE} IMPORTED)
add_dependencies(libgrpc ${GRPC_TARGET})
add_library(libgrpc++ ${LIBRARY_LINKAGE} IMPORTED)
add_dependencies(libgrpc++ ${GRPC_TARGET})
add_library(libaddress_sorting ${LIBRARY_LINKAGE} IMPORTED)
add_dependencies(libaddress_sorting ${GRPC_TARGET})
add_library(libgrpc_plugin_support ${LIBRARY_LINKAGE} IMPORTED)
add_dependencies(libgrpc_plugin_support ${GRPC_TARGET})

add_library(grpc INTERFACE)
target_link_libraries(grpc INTERFACE libgrpc++ libgrpc libgpr)

# TODO(chhsiao): Move grpc so these don't have to be GLOBAL.
add_executable(grpc_cpp_plugin IMPORTED GLOBAL)
add_dependencies(grpc_cpp_plugin ${GRPC_TARGET})

set(GRPC_CMAKE_ARGS
  ${CMAKE_C_FORWARD_ARGS}
  ${CMAKE_CXX_FORWARD_ARGS}
  -DCMAKE_PREFIX_PATH=${PROTOBUF_ROOT}-build
  -DgRPC_PROTOBUF_PROVIDER=package
  -DgRPC_PROTOBUF_PACKAGE_TYPE=CONFIG
  -DgRPC_ZLIB_PROVIDER=package)

if (ENABLE_SSL)
  set(GRPC_VARIANT "")
  list(APPEND GRPC_CMAKE_ARGS -DgRPC_SSL_PROVIDER=package ${CMAKE_SSL_FORWARD_ARGS})
else ()
  set(GRPC_VARIANT "_unsecure")
  list(APPEND GRPC_CMAKE_ARGS -DgRPC_SSL_PROVIDER=none)
endif ()

set(GRPC_BUILD_CMD
  ${CMAKE_COMMAND} --build . --config $<CONFIG> --target gpr &&
  ${CMAKE_COMMAND} --build . --config $<CONFIG> --target grpc${GRPC_VARIANT} &&
  ${CMAKE_COMMAND} --build . --config $<CONFIG> --target grpc++${GRPC_VARIANT} &&
  ${CMAKE_COMMAND} --build . --config $<CONFIG> --target grpc_cpp_plugin)

set_target_properties(
  grpc PROPERTIES
  INTERFACE_INCLUDE_DIRECTORIES ${GRPC_ROOT}/include)

PATCH_CMD(GRPC_PATCH_CMD grpc-${GRPC_VERSION}.patch)

if (WIN32)
  list(APPEND GRPC_CMAKE_ARGS -DZLIB_ROOT=${ZLIB_ROOT}-lib)

  if (CMAKE_GENERATOR MATCHES "Visual Studio")
    set_target_properties(
      libgpr PROPERTIES
      IMPORTED_LOCATION_DEBUG ${GRPC_ROOT}-build/Debug/gpr${LIBRARY_SUFFIX}
      IMPORTED_LOCATION_RELEASE ${GRPC_ROOT}-build/Release/gpr${LIBRARY_SUFFIX}
      IMPORTED_IMPLIB_DEBUG ${GRPC_ROOT}-build/Debug/gpr${CMAKE_IMPORT_LIBRARY_SUFFIX}
      IMPORTED_IMPLIB_RELEASE ${GRPC_ROOT}-build/Release/gpr${CMAKE_IMPORT_LIBRARY_SUFFIX})

    set_target_properties(
      libgrpc PROPERTIES
      IMPORTED_LOCATION_DEBUG ${GRPC_ROOT}-build/Debug/grpc${GRPC_VARIANT}${LIBRARY_SUFFIX}
      IMPORTED_LOCATION_RELEASE ${GRPC_ROOT}-build/Release/grpc${GRPC_VARIANT}${LIBRARY_SUFFIX}
      IMPORTED_IMPLIB_DEBUG ${GRPC_ROOT}-build/Debug/grpc${GRPC_VARIANT}${CMAKE_IMPORT_LIBRARY_SUFFIX}
      IMPORTED_IMPLIB_RELEASE ${GRPC_ROOT}-build/Release/grpc${GRPC_VARIANT}${CMAKE_IMPORT_LIBRARY_SUFFIX})

    set_target_properties(
      libgrpc++ PROPERTIES
      IMPORTED_LOCATION_DEBUG ${GRPC_ROOT}-build/Debug/grpc++${GRPC_VARIANT}${LIBRARY_SUFFIX}
      IMPORTED_LOCATION_RELEASE ${GRPC_ROOT}-build/Release/grpc++${GRPC_VARIANT}${LIBRARY_SUFFIX}
      IMPORTED_IMPLIB_DEBUG ${GRPC_ROOT}-build/Debug/grpc++${GRPC_VARIANT}${CMAKE_IMPORT_LIBRARY_SUFFIX}
      IMPORTED_IMPLIB_RELEASE ${GRPC_ROOT}-build/Release/grpc++${GRPC_VARIANT}${CMAKE_IMPORT_LIBRARY_SUFFIX})

    set_target_properties(
      grpc_cpp_plugin PROPERTIES
      IMPORTED_LOCATION_DEBUG ${GRPC_ROOT}-build/Debug/grpc_cpp_plugin.exe
      IMPORTED_LOCATION_RELEASE ${GRPC_ROOT}-build/Release/grpc_cpp_plugin.exe)
  else ()
    set_target_properties(
      libgpr PROPERTIES
      IMPORTED_LOCATION ${GRPC_ROOT}-build/gpr${LIBRARY_SUFFIX}
      IMPORTED_IMPLIB ${GRPC_ROOT}-build/gpr${CMAKE_IMPORT_LIBRARY_SUFFIX})

    set_target_properties(
      libgrpc PROPERTIES
      IMPORTED_LOCATION ${GRPC_ROOT}-build/grpc${GRPC_VARIANT}${LIBRARY_SUFFIX}
      IMPORTED_IMPLIB ${GRPC_ROOT}-build/grpc${GRPC_VARIANT}${CMAKE_IMPORT_LIBRARY_SUFFIX})

    set_target_properties(
      libgrpc++ PROPERTIES
      IMPORTED_LOCATION ${GRPC_ROOT}-build/grpc++${GRPC_VARIANT}${LIBRARY_SUFFIX}
      IMPORTED_IMPLIB ${GRPC_ROOT}-build/grpc++${GRPC_VARIANT}${CMAKE_IMPORT_LIBRARY_SUFFIX})

    set_target_properties(
      grpc_cpp_plugin PROPERTIES
      IMPORTED_LOCATION ${GRPC_ROOT}-build/grpc_cpp_plugin.exe)
  endif()
else ()
  set_target_properties(
    libgpr PROPERTIES
    IMPORTED_LOCATION ${GRPC_ROOT}-build/libgpr${LIBRARY_SUFFIX})

  set_target_properties(
    libgrpc PROPERTIES
    IMPORTED_LOCATION ${GRPC_ROOT}-build/libgrpc${GRPC_VARIANT}${LIBRARY_SUFFIX})

  set_target_properties(
    libgrpc++ PROPERTIES
    IMPORTED_LOCATION ${GRPC_ROOT}-build/libgrpc++${GRPC_VARIANT}${LIBRARY_SUFFIX})

  set_target_properties(
    grpc_cpp_plugin PROPERTIES
    IMPORTED_LOCATION ${GRPC_ROOT}-build/grpc_cpp_plugin)

  set_target_properties(
    libgrpc_plugin_support PROPERTIES
    IMPORTED_LOCATION ${GRPC_ROOT}-build/libgrpc_plugin_support${LIBRARY_SUFFIX})

  set_target_properties(
    libaddress_sorting PROPERTIES
    IMPORTED_LOCATION ${GRPC_ROOT}-build/libaddress_sorting${LIBRARY_SUFFIX})

endif ()

MAKE_INCLUDE_DIR(grpc)
GET_BYPRODUCTS(libgpr)
GET_BYPRODUCTS(libgrpc)
GET_BYPRODUCTS(libgrpc++)
GET_BYPRODUCTS(grpc_cpp_plugin)

ExternalProject_Add(
  ${GRPC_TARGET}
  DEPENDS          protobuf protoc zlib
  PREFIX           ${GRPC_CMAKE_ROOT}
  PATCH_COMMAND    ${GRPC_PATCH_CMD}
  BUILD_BYPRODUCTS ${LIBGPR_BYPRODUCTS};${LIBGRPC_BYPRODUCTS};${LIBGRPC++_BYPRODUCTS};${GRPC_CPP_PLUGIN_BYPRODUCTS}
  CMAKE_ARGS       ${GRPC_CMAKE_ARGS}
  BUILD_COMMAND    ${GRPC_BUILD_CMD}
  INSTALL_COMMAND  ${CMAKE_NOOP}
  URL              ${GRPC_URL}
  URL_HASH         ${GRPC_HASH})

install(
  FILES $<TARGET_FILE:libgpr> $<TARGET_FILE:libgrpc> $<TARGET_FILE:libgrpc++> $<TARGET_FILE:libaddress_sorting> $<TARGET_FILE:libgrpc_plugin_support>
  DESTINATION ${3RDPARTY_LIBS_INSTALL_DIR})


# Jemalloc: General-purpose malloc implementation.
# http://jemalloc.net
##################################################
if (ENABLE_JEMALLOC_ALLOCATOR)
  EXTERNAL(jemalloc ${JEMALLOC_VERSION} ${CMAKE_CURRENT_BINARY_DIR})
  add_library(jemalloc STATIC IMPORTED GLOBAL)
  add_dependencies(jemalloc ${JEMALLOC_TARGET})

  set_target_properties(
    jemalloc PROPERTIES
    IMPORTED_LOCATION ${JEMALLOC_ROOT}-build/lib/libjemalloc_pic${CMAKE_STATIC_LIBRARY_SUFFIX})

  set(
    JEMALLOC_CONFIGURE_COMMAND
    ${JEMALLOC_ROOT}/configure --enable-stats --enable-prof --with-malloc-conf=prof:true,prof_active:false)

  GET_BYPRODUCTS(jemalloc)

  ExternalProject_Add(
    ${JEMALLOC_TARGET}
    PREFIX            ${JEMALLOC_CMAKE_ROOT}
    BUILD_BYPRODUCTS  ${JEMALLOC_BYPRODUCTS}
    CONFIGURE_COMMAND ${JEMALLOC_CONFIGURE_COMMAND}
    INSTALL_COMMAND   ${CMAKE_NOOP}
    URL               ${JEMALLOC_URL}
    URL_HASH          ${JEMALLOC_HASH})
endif ()


# Apache ZooKeeper: C Client Library to ZooKeeper.
# https://zookeeper.apache.org/
##################################################
# TODO(andschwa): Move zookeeper so these don't have to be GLOBAL.
EXTERNAL(zookeeper ${ZOOKEEPER_VERSION} ${CMAKE_CURRENT_BINARY_DIR})
add_library(zookeeper STATIC IMPORTED GLOBAL)
add_library(zk-hashtable STATIC IMPORTED GLOBAL)
add_dependencies(zookeeper ${ZOOKEEPER_TARGET})

set(ZOOKEEPER_COMPILE_DEFINITIONS ZOOKEEPER_VERSION="${ZOOKEEPER_VERSION}" USE_STATIC_LIB)
set_target_properties(
  zookeeper PROPERTIES
  INTERFACE_INCLUDE_DIRECTORIES "${ZOOKEEPER_ROOT}/zookeeper-client/zookeeper-client-c/include;${ZOOKEEPER_ROOT}/zookeeper-client/zookeeper-client-c/generated"  
  INTERFACE_LINK_LIBRARIES zk-hashtable
  INTERFACE_COMPILE_DEFINITIONS "${ZOOKEEPER_COMPILE_DEFINITIONS}")

set(ZOOKEEPER_CMAKE_FORWARD_ARGS ${CMAKE_CXX_FORWARD_ARGS} -DWANT_CPPUNIT=OFF)

#PATCH_CMD(ZOOKEEPER_PATCH_CMD downloads/apache-zookeeper.patch)

if (WIN32)
  if (CMAKE_GENERATOR MATCHES "Visual Studio")
    set_target_properties(
      zookeeper PROPERTIES
      IMPORTED_LOCATION_DEBUG ${ZOOKEEPER_ROOT}-build/Debug/zookeeper${CMAKE_STATIC_LIBRARY_SUFFIX}
      IMPORTED_LOCATION_RELEASE ${ZOOKEEPER_ROOT}-build/Release/zookeeper${CMAKE_STATIC_LIBRARY_SUFFIX})

    set_target_properties(
      zk-hashtable PROPERTIES
      IMPORTED_LOCATION_DEBUG ${ZOOKEEPER_ROOT}-build/Debug/hashtable${CMAKE_STATIC_LIBRARY_SUFFIX}
      IMPORTED_LOCATION_RELEASE ${ZOOKEEPER_ROOT}-build/Release/hashtable${CMAKE_STATIC_LIBRARY_SUFFIX})
  else ()
    set_target_properties(
      zookeeper PROPERTIES
      IMPORTED_LOCATION ${ZOOKEEPER_ROOT}-build/zookeeper${CMAKE_STATIC_LIBRARY_SUFFIX})

    set_target_properties(
      zk-hashtable PROPERTIES
      IMPORTED_LOCATION ${ZOOKEEPER_ROOT}-build/hashtable${CMAKE_STATIC_LIBRARY_SUFFIX})
  endif ()
else ()
  set_target_properties(
    zookeeper PROPERTIES
    IMPORTED_LOCATION ${ZOOKEEPER_ROOT}-build/libzookeeper${CMAKE_STATIC_LIBRARY_SUFFIX})

  set_target_properties(
    zk-hashtable PROPERTIES
    IMPORTED_LOCATION ${ZOOKEEPER_ROOT}-build/libhashtable${CMAKE_STATIC_LIBRARY_SUFFIX})
endif ()

MAKE_INCLUDE_DIR(zookeeper)
GET_BYPRODUCTS(zookeeper)
GET_BYPRODUCTS(zk-hashtable)

ExternalProject_Add(
  ${ZOOKEEPER_TARGET}
  PREFIX            ${ZOOKEEPER_CMAKE_ROOT}
  BUILD_BYPRODUCTS  ${ZOOKEEPER_BYPRODUCTS};${ZK-HASHTABLE_BYPRODUCTS}
  PATCH_COMMAND     ${ZOOKEEPER_PATCH_CMD}
  SOURCE_SUBDIR     zookeeper-client/zookeeper-client-c
  CMAKE_ARGS        ${ZOOKEEPER_CMAKE_FORWARD_ARGS}
  INSTALL_COMMAND   ${CMAKE_NOOP}
  URL               ${ZOOKEEPER_URL}
  URL_HASH          ${ZOOKEEPER_HASH})

if (ENABLE_INSTALL_MODULE_DEPENDENCIES)
  install(
    FILES
      ${ZOOKEEPER_CMAKE_ROOT}/src/zookeeper-${ZOOKEEPER_VERSION}/zookeeper-client/zookeeper-client-c/generated/zookeeper.jute.h
      ${ZOOKEEPER_CMAKE_ROOT}/src/zookeeper-${ZOOKEEPER_VERSION}/zookeeper-client/zookeeper-client-c/include/win_getopt.h
      ${ZOOKEEPER_CMAKE_ROOT}/src/zookeeper-${ZOOKEEPER_VERSION}/zookeeper-client/zookeeper-client-c/include/proto.h
      ${ZOOKEEPER_CMAKE_ROOT}/src/zookeeper-${ZOOKEEPER_VERSION}/zookeeper-client/zookeeper-client-c/include/recordio.h
      ${ZOOKEEPER_CMAKE_ROOT}/src/zookeeper-${ZOOKEEPER_VERSION}/zookeeper-client/zookeeper-client-c/include/winconfig.h
      ${ZOOKEEPER_CMAKE_ROOT}/src/zookeeper-${ZOOKEEPER_VERSION}/zookeeper-client/zookeeper-client-c/include/zookeeper_log.h
      ${ZOOKEEPER_CMAKE_ROOT}/src/zookeeper-${ZOOKEEPER_VERSION}/zookeeper-client/zookeeper-client-c/include/zookeeper_version.h
      ${ZOOKEEPER_CMAKE_ROOT}/src/zookeeper-${ZOOKEEPER_VERSION}/zookeeper-client/zookeeper-client-c/include/zookeeper.h
    DESTINATION ${MESOS_INSTALL_HEADERS}/zookeeper)

  # NOTE: `zookeeper` is always built statically, hence it is always installed
  # into ${MESOS_INSTALL_LIBRARIES}, even on Windows.
  install(FILES $<TARGET_FILE:zookeeper> DESTINATION ${MESOS_INSTALL_LIBRARIES})
  install(FILES $<TARGET_FILE:zk-hashtable> DESTINATION ${MESOS_INSTALL_LIBRARIES})
endif ()

# LevelDB: A fast key-value storage library.
# https://github.com/google/leveldb
############################################
if (NOT WIN32)
  if (NOT UNBUNDLED_LEVELDB)
    # TODO(andschwa): Move leveldb so these don't have to be GLOBAL.
    EXTERNAL(leveldb ${LEVELDB_VERSION} ${CMAKE_CURRENT_BINARY_DIR})
    add_library(leveldb STATIC IMPORTED GLOBAL)
    add_dependencies(leveldb ${LEVELDB_TARGET})

    set_target_properties(
      leveldb PROPERTIES
      IMPORTED_LOCATION ${LEVELDB_ROOT}/out-static/libleveldb${CMAKE_STATIC_LIBRARY_SUFFIX}
      INTERFACE_INCLUDE_DIRECTORIES ${LEVELDB_ROOT}/include)

    PATCH_CMD(LEVELDB_PATCH_CMD leveldb-${LEVELDB_VERSION}.patch)

    MAKE_INCLUDE_DIR(leveldb)
    GET_BYPRODUCTS(leveldb)

    ExternalProject_Add(
      ${LEVELDB_TARGET}
      PREFIX            ${LEVELDB_CMAKE_ROOT}
      BUILD_BYPRODUCTS  ${LEVELDB_BYPRODUCTS}
      PATCH_COMMAND     ${LEVELDB_PATCH_CMD}
      CONFIGURE_COMMAND ${CMAKE_NOOP}
      BUILD_IN_SOURCE   1
      BUILD_COMMAND     ${MAKE_PROGRAM} OPT=-O2\ -DNDEBUG\ -fPIC all
      INSTALL_COMMAND   ${CMAKE_NOOP}
      URL               ${LEVELDB_URL}
      URL_HASH          ${LEVELDB_HASH})
  else ()
    find_package(LEVELDB REQUIRED)
    # NOTE: We are linking leveldb dynamically to prevent us having to
    # satisfy its default dependencies against gperftools' tcmalloc and
    # snappy.
    add_library(leveldb SHARED IMPORTED GLOBAL)
    set_target_properties(leveldb PROPERTIES
      IMPORTED_LOCATION ${LEVELDB_LIBS}
      INTERFACE_INCLUDE_DIRECTORIES ${LEVELDB_INCLUDE_DIR})
  endif ()
endif ()


# In-tree dependencies.
#######################
add_subdirectory(stout)
add_subdirectory(libprocess)<|MERGE_RESOLUTION|>--- conflicted
+++ resolved
@@ -53,10 +53,6 @@
 # NOTE: libevent doesn't come rebundled, so this URL is always the same. But,
 # it's only downloaded if `ENABLE_LIBEVENT` is set.
 set(LIBEVENT_URL ${LIBEVENT_RELEASES}/release-${LIBEVENT_VERSION}/libevent-${LIBEVENT_VERSION}.tar.gz)
-<<<<<<< HEAD
-
-=======
->>>>>>> c1b42f79
 if (WIN32)
   # NOTE: These dependencies are only rebundled on Windows because they
   # are available as installable packages on Linux; so they live
