// Licensed to the Apache Software Foundation (ASF) under one
// or more contributor license agreements.  See the NOTICE file
// distributed with this work for additional information
// regarding copyright ownership.  The ASF licenses this file
// to you under the Apache License, Version 2.0 (the
// "License"); you may not use this file except in compliance
// with the License.  You may obtain a copy of the License at
//
//     http://www.apache.org/licenses/LICENSE-2.0
//
// Unless required by applicable law or agreed to in writing, software
// distributed under the License is distributed on an "AS IS" BASIS,
// WITHOUT WARRANTIES OR CONDITIONS OF ANY KIND, either express or implied.
// See the License for the specific language governing permissions and
// limitations under the License.

#include <cmath>
#include <iostream>
#include <string>
#include <vector>

#include <gmock/gmock.h>

#include <process/future.hpp>
#include <process/io.hpp>
#include <process/owned.hpp>
#include <process/reap.hpp>
#include <process/subprocess.hpp>

#include <stout/bytes.hpp>
#include <stout/gtest.hpp>
#include <stout/ip.hpp>
#include <stout/json.hpp>
#include <stout/mac.hpp>
#include <stout/net.hpp>
#include <stout/stopwatch.hpp>

#include <stout/os/constants.hpp>
#include <stout/os/exists.hpp>
#include <stout/os/int_fd.hpp>
#include <stout/os/stat.hpp>

#include "common/values.hpp"

#include "linux/fs.hpp"
#include "linux/ns.hpp"

#include "linux/routing/utils.hpp"

#include "linux/routing/filter/ip.hpp"

#include "linux/routing/link/link.hpp"

#include "linux/routing/queueing/ingress.hpp"

#include "master/master.hpp"

#include "mesos/mesos.hpp"

#include "slave/flags.hpp"
#include "slave/slave.hpp"

#include "slave/containerizer/fetcher.hpp"

#include "slave/containerizer/mesos/constants.hpp"
#include "slave/containerizer/mesos/containerizer.hpp"
#include "slave/containerizer/mesos/launch.hpp"
#include "slave/containerizer/mesos/launcher.hpp"
#include "slave/containerizer/mesos/linux_launcher.hpp"

#include "slave/containerizer/mesos/isolators/network/port_mapping.hpp"

#include "tests/flags.hpp"
#include "tests/mesos.hpp"
#include "tests/utils.hpp"

using namespace mesos::internal::slave;

using namespace process;

using namespace routing;
using namespace routing::filter;
using namespace routing::queueing;

using mesos::internal::master::Master;

using mesos::internal::values::rangesToIntervalSet;

using mesos::master::detector::MasterDetector;

using mesos::slave::ContainerConfig;
using mesos::slave::ContainerLaunchInfo;
using mesos::slave::ContainerState;
using mesos::slave::ContainerTermination;
using mesos::slave::Isolator;

using std::list;
using std::ostringstream;
using std::set;
using std::string;
using std::vector;

using testing::_;
using testing::Eq;
using testing::Return;

namespace mesos {
namespace internal {
namespace tests {


// An old glibc might not have this symbol.
#ifndef MNT_DETACH
#define MNT_DETACH 2
#endif


// Each test container works with a common specification of 2 CPUs,
// 1GB of memory and 1GB of disk space, which experience has shown
// to be sufficient to not encounter resource starvation issues when
// running the test suite.
const char* const containerCPU = "cpus:2";
const char* const containerMemory = "mem:1024";
const char* const containerDisk = "disk:1024";

// We configure ephemeral and persistent port ranges outside the
// default linux ip_local_port_range [32768-61000] in order to reduce
// the probability of a conflict which could result in spurious
// results (positive or negative) from these tests.
const char* const ephemeralPorts = "ephemeral_ports:[30001-30999]";
const char* const persistentPorts = "ports:[31000-32000]";

// To keep things simple, we used fixed port ranges for our containers
// in these tests rather than try to dynamically track port usage.
// Note that container ports must be contained in the persistent port
// range.
const char* const container1Ports = "ports:[31000-31499]";
const char* const container2Ports = "ports:[31500-32000]";

// We define a validPort in the container1 assigned range which can
// therefore accept incoming traffic.
const int validPort = 31001;

// We also define a port outside the persistent port range; containers
// connecting to this port will never receive incoming traffic.
const int invalidPort = 32502;


static void cleanup(const string& eth0, const string& lo)
{
  // Clean up the ingress qdisc on eth0 and lo if exists.
  Try<bool> hostEth0ExistsQdisc = ingress::exists(eth0);
  ASSERT_SOME(hostEth0ExistsQdisc);

  if (hostEth0ExistsQdisc.get()) {
    ASSERT_SOME_TRUE(ingress::remove(eth0));
  }

  Try<bool> hostLoExistsQdisc = ingress::exists(lo);
  ASSERT_SOME(hostLoExistsQdisc);

  if (hostLoExistsQdisc.get()) {
    ASSERT_SOME_TRUE(ingress::remove(lo));
  }

  // Clean up all 'veth' devices if exist.
  Try<set<string>> links = net::links();
  ASSERT_SOME(links);

  foreach (const string& name, links.get()) {
    if (strings::startsWith(name, slave::PORT_MAPPING_VETH_PREFIX())) {
      ASSERT_SOME_TRUE(link::remove(name));
    }
  }

  if (os::exists(slave::PORT_MAPPING_BIND_MOUNT_ROOT())) {
    Try<list<string>> entries = os::ls(slave::PORT_MAPPING_BIND_MOUNT_ROOT());
    ASSERT_SOME(entries);

    foreach (const string& file, entries.get()) {
      string target = path::join(slave::PORT_MAPPING_BIND_MOUNT_ROOT(), file);

      // NOTE: Here, we ignore the unmount errors because previous tests
      // may have created the file and died before mounting.
      if (!os::stat::islink(target)) {
        mesos::internal::fs::unmount(target, MNT_DETACH);
      }

      // Remove the network namespace handle and the corresponding
      // symlinks. The removal here is best effort.
      os::rm(target);
    }
  }
}


class PortMappingIsolatorTest : public TemporaryDirectoryTest
{
public:
  static void SetUpTestCase()
  {
    ASSERT_SOME(routing::check())
      << "-------------------------------------------------------------\n"
      << "We cannot run any PortMappingIsolatorTests because your\n"
      << "libnl library is not new enough. You can either install a\n"
      << "new libnl library, or disable this test case\n"
      << "-------------------------------------------------------------";

    ASSERT_SOME(os::shell("which nc"))
      << "-------------------------------------------------------------\n"
      << "We cannot run any PortMappingIsolatorTests because 'nc'\n"
      << "could not be found. You can either install 'nc', or disable\n"
      << "this test case\n"
      << "-------------------------------------------------------------";

    ASSERT_SOME(os::shell("which arping"))
      << "-------------------------------------------------------------\n"
      << "We cannot run some PortMappingIsolatorTests because 'arping'\n"
      << "could not be found. You can either install 'arping', or\n"
      << "disable this test case\n"
      << "-------------------------------------------------------------";
  }

  PortMappingIsolatorTest() : hostIP(net::IP(INADDR_ANY)) {}

protected:
  virtual void SetUp()
  {
    TemporaryDirectoryTest::SetUp();

    flags = CreateSlaveFlags();

    // Guess the name of the public interface.
    Result<string> _eth0 = link::eth0();
    ASSERT_SOME(_eth0) << "Failed to guess the name of the public interface";

    eth0 = _eth0.get();

    LOG(INFO) << "Using " << eth0 << " as the public interface";

    // Guess the name of the loopback interface.
    Result<string> _lo = link::lo();
    ASSERT_SOME(_lo) << "Failed to guess the name of the loopback interface";

    lo = _lo.get();

    LOG(INFO) << "Using " << lo << " as the loopback interface";

    // Clean up qdiscs and veth devices.
    cleanup(eth0, lo);

    // Get host IP address.
    Result<net::IP::Network> hostIPNetwork =
        net::IP::Network::fromLinkDevice(eth0, AF_INET);

    ASSERT_SOME(hostIPNetwork)
      << "Failed to retrieve the host public IP network from " << eth0 << ": "
      << hostIPNetwork.error();

    hostIP = hostIPNetwork->address();

    // Get all the external name servers for tests that need to talk
    // to an external host, e.g., ping, DNS.
    Try<string> read = os::read("/etc/resolv.conf");
    ASSERT_SOME(read);

    foreach (const string& line, strings::split(read.get(), "\n")) {
      if (!strings::startsWith(line, "nameserver")) {
        continue;
      }

      vector<string> tokens = strings::split(line, " ");
      ASSERT_LE(2u, tokens.size()) << "Unexpected format in '/etc/resolv.conf'";
      if (tokens[1] != "127.0.0.1") {
        nameServers.push_back(tokens[1]);
      }
    }

    container1Ready = path::join(os::getcwd(), "container1_ready");
    container2Ready = path::join(os::getcwd(), "container2_ready");
    trafficViaLoopback = path::join(os::getcwd(), "traffic_via_loopback");
    trafficViaPublic = path::join(os::getcwd(), "traffic_via_public");
    exitStatus = path::join(os::getcwd(), "exit_status");
  }

  virtual void TearDown()
  {
    cleanup(eth0, lo);
    TemporaryDirectoryTest::TearDown();
  }

  slave::Flags CreateSlaveFlags()
  {
    slave::Flags flags;

    flags.launcher_dir = getLauncherDir();

    flags.resources = strings::join(";", vector<string>({
        containerCPU,
        containerMemory,
        containerDisk,
        ephemeralPorts,
        persistentPorts }));

    // NOTE: '16' should be enough for all our tests.
    flags.ephemeral_ports_per_container = 16;

    flags.isolation = "network/port_mapping";

    return flags;
  }

  Try<pid_t> launchHelper(
      Launcher* launcher,
      int pipes[2],
      const ContainerID& containerId,
      const string& command,
      const Option<ContainerLaunchInfo>& isolatorLaunchInfo)
  {
    CommandInfo commandInfo;
    commandInfo.set_value(command);

    // The flags to pass to the helper process.
    MesosContainerizerLaunch::Flags launchFlags;

    launchFlags.pipe_read = pipes[0];
    launchFlags.pipe_write = pipes[1];

    ContainerLaunchInfo launchInfo;
    launchInfo.mutable_command()->CopyFrom(commandInfo);
    launchInfo.set_working_directory(os::getcwd());

    Result<string> user = os::user();
    if (user.isError()) {
      return Error(user.error());
    } else if (user.isNone()) {
      return Error("Could not get current user");
    }
    launchInfo.set_user(user.get());

    if (isolatorLaunchInfo.isSome()) {
      launchInfo.mutable_pre_exec_commands()->MergeFrom(
          isolatorLaunchInfo->pre_exec_commands());
    }

    launchFlags.launch_info = JSON::protobuf(launchInfo);

    vector<string> argv(2);
    argv[0] = MESOS_CONTAINERIZER;
    argv[1] = MesosContainerizerLaunch::NAME;

    Try<pid_t> pid = launcher->fork(
        containerId,
        path::join(flags.launcher_dir, MESOS_CONTAINERIZER),
        argv,
        mesos::slave::ContainerIO(),
        &launchFlags,
        None(),
        None(),
        CLONE_NEWNET | CLONE_NEWNS,
        {pipes[0], pipes[1]});

    return pid;
  }

  Result<ResourceStatistics> statisticsHelper(
      pid_t pid,
      bool enable_summary,
      bool enable_details,
      bool enable_snmp)
  {
    // Retrieve the socket information from inside the container.
    PortMappingStatistics statistics;
    statistics.flags.pid = pid;
    statistics.flags.eth0_name = eth0;
    statistics.flags.enable_socket_statistics_summary = enable_summary;
    statistics.flags.enable_socket_statistics_details = enable_details;
    statistics.flags.enable_snmp_statistics = enable_snmp;

    vector<string> argv(2);
    argv[0] = "mesos-network-helper";
    argv[1] = PortMappingStatistics::NAME;

    // We don't need STDIN; we need STDOUT for the result; we leave
    // STDERR as is to log to slave process.
    Try<Subprocess> s = subprocess(
        path::join(flags.launcher_dir, "mesos-network-helper"),
        argv,
        Subprocess::PATH(os::DEV_NULL),
        Subprocess::PIPE(),
        Subprocess::FD(STDERR_FILENO),
        &statistics.flags);

    if (s.isError()) {
      return Error(s.error());
    }

    Future<Option<int>> status = s->status();
    AWAIT_EXPECT_READY(status);
    EXPECT_SOME_EQ(0, status.get());

    Future<string> out = io::read(s->out().get());
    AWAIT_EXPECT_READY(out);

    Try<JSON::Object> object = JSON::parse<JSON::Object>(out.get());

    if (object.isError()) {
      return Error(object.error());
    }

    return ::protobuf::parse<ResourceStatistics>(object.get());
  }

  slave::Flags flags;

  // Name of the host eth0 and lo.
  string eth0;
  string lo;

  // Host public IP network.
  net::IP hostIP;

  // All the external name servers as read from /etc/resolv.conf.
  vector<string> nameServers;

  // Some auxiliary files for the tests.
  string container1Ready;
  string container2Ready;
  string trafficViaLoopback;
  string trafficViaPublic;
  string exitStatus;
};


// Wait up to timeout seconds for a file to be created. If timeout is
// zero, then wait indefinitely. Return true if file exists.
//
// TODO(pbrett): Consider generalizing this function and moving it to
// a common header.
static bool waitForFileCreation(
    const string& path,
    const Duration& duration = Seconds(60))
{
  Stopwatch timer;
  timer.start();
  while (!os::exists(path)) {
    if ((duration > Duration::zero()) && (timer.elapsed() > duration))
      break;
    os::sleep(Milliseconds(50));
  }
  return os::exists(path);
}


// This test uses two containers: one listens to 'validPort' and
// 'invalidPort' and writes data received to files; the other
// container attempts to connect to the previous container using
// 'validPort' and 'invalidPort'. Verify that only the connection
// through 'validPort' is successful by confirming that the expected
// data has been written to its output file.
TEST_F(PortMappingIsolatorTest, ROOT_NC_ContainerToContainerTCP)
{
  Try<Isolator*> isolator = PortMappingIsolatorProcess::create(flags);
  ASSERT_SOME(isolator);

  Try<Launcher*> launcher = LinuxLauncher::create(flags);
  ASSERT_SOME(launcher);

  // Set the executor's resources.
  ExecutorInfo executorInfo;
  executorInfo.mutable_resources()->CopyFrom(
      Resources::parse(container1Ports).get());

  ContainerID containerId1;
  containerId1.set_value(id::UUID::random().toString());

  // Use a relative temporary directory so it gets cleaned up
  // automatically with the test.
  Try<string> dir1 = os::mkdtemp(path::join(os::getcwd(), "XXXXXX"));
  ASSERT_SOME(dir1);

  ContainerConfig containerConfig1;
  containerConfig1.mutable_executor_info()->CopyFrom(executorInfo);
  containerConfig1.mutable_resources()->CopyFrom(executorInfo.resources());
  containerConfig1.set_directory(dir1.get());

  Future<Option<ContainerLaunchInfo>> launchInfo1 =
    isolator.get()->prepare(
        containerId1,
        containerConfig1);

  AWAIT_READY(launchInfo1);
  ASSERT_SOME(launchInfo1.get());
  ASSERT_EQ(1, launchInfo1.get()->pre_exec_commands().size());

  ostringstream command1;

  // Listen to 'localhost' and 'port'.
  command1 << "nc -l localhost " << validPort << " > " << trafficViaLoopback
           << "& ";

  // Listen to 'public ip' and 'port'.
  command1 << "nc -l " << hostIP << " " << validPort << " > "
           << trafficViaPublic << "& ";

  // Listen to 'invalidPort'.  This should not receive any data.
  command1 << "nc -l " << invalidPort << " | tee " << trafficViaLoopback << " "
           << trafficViaPublic << "& ";

  // Touch the guard file.
  command1 << "touch " << container1Ready;

  int pipes[2];
  ASSERT_NE(-1, ::pipe(pipes));

  Try<pid_t> pid = launchHelper(
      launcher.get(),
      pipes,
      containerId1,
      command1.str(),
      launchInfo1.get());
  ASSERT_SOME(pid);

  // Reap the forked child.
  Future<Option<int>> status1 = process::reap(pid.get());

  // Continue in the parent.
  ::close(pipes[0]);

  // Isolate the forked child.
  AWAIT_READY(isolator.get()->isolate(containerId1, pid.get()));

  // Now signal the child to continue.
  char dummy;
  ASSERT_LT(0, ::write(pipes[1], &dummy, sizeof(dummy)));
  ::close(pipes[1]);

  // Wait for the command to start.
  ASSERT_TRUE(waitForFileCreation(container1Ready));

  ContainerID containerId2;
  containerId2.set_value(id::UUID::random().toString());

  executorInfo.mutable_resources()->CopyFrom(
      Resources::parse(container2Ports).get());

  // Use a relative temporary directory so it gets cleaned up
  // automatically with the test.
  Try<string> dir2 = os::mkdtemp(path::join(os::getcwd(), "XXXXXX"));
  ASSERT_SOME(dir2);

  ContainerConfig containerConfig2;
  containerConfig2.mutable_executor_info()->CopyFrom(executorInfo);
  containerConfig2.mutable_resources()->CopyFrom(executorInfo.resources());
  containerConfig2.set_directory(dir2.get());

  Future<Option<ContainerLaunchInfo>> launchInfo2 =
    isolator.get()->prepare(
        containerId2,
        containerConfig2);

  AWAIT_READY(launchInfo2);
  ASSERT_SOME(launchInfo2.get());
  ASSERT_EQ(1, launchInfo2.get()->pre_exec_commands().size());

  ostringstream command2;

  // Send to 'localhost' and 'port'.
  command2 << "printf hello1 | nc localhost " << validPort << ";";
  // Send to 'localhost' and 'invalidPort'. This should fail.
  command2 << "printf hello2 | nc localhost " << invalidPort << ";";
  // Send to 'public IP' and 'port'.
  command2 << "printf hello3 | nc " << hostIP << " " << validPort << ";";
  // Send to 'public IP' and 'invalidPort'. This should fail.
  command2 << "printf hello4 | nc " << hostIP << " " << invalidPort << ";";
  // Touch the guard file.
  command2 << "touch " << container2Ready;

  ASSERT_NE(-1, ::pipe(pipes));

  pid = launchHelper(
      launcher.get(),
      pipes,
      containerId2,
      command2.str(),
      launchInfo2.get());
  ASSERT_SOME(pid);

  // Reap the forked child.
  Future<Option<int>> status2 = process::reap(pid.get());

  // Continue in the parent.
  ::close(pipes[0]);

  // Isolate the forked child.
  AWAIT_READY(isolator.get()->isolate(containerId2, pid.get()));

  // Now signal the child to continue.
  ASSERT_LT(0, ::write(pipes[1], &dummy, sizeof(dummy)));
  ::close(pipes[1]);

  // Wait for the command to start.
  ASSERT_TRUE(waitForFileCreation(container2Ready));

  // Wait for the command to complete.
  AWAIT_READY(status1);
  AWAIT_READY(status2);

  EXPECT_SOME_EQ("hello1", os::read(trafficViaLoopback));
  EXPECT_SOME_EQ("hello3", os::read(trafficViaPublic));

  // Ensure all processes are killed.
  AWAIT_READY(launcher.get()->destroy(containerId1));
  AWAIT_READY(launcher.get()->destroy(containerId2));

  // Let the isolator clean up.
  AWAIT_READY(isolator.get()->cleanup(containerId1));
  AWAIT_READY(isolator.get()->cleanup(containerId2));

  delete isolator.get();
  delete launcher.get();
}


// The same container-to-container test but with UDP.
TEST_F(PortMappingIsolatorTest, ROOT_NC_ContainerToContainerUDP)
{
  Try<Isolator*> isolator = PortMappingIsolatorProcess::create(flags);
  ASSERT_SOME(isolator);

  Try<Launcher*> launcher = LinuxLauncher::create(flags);
  ASSERT_SOME(launcher);

  // Set the executor's resources.
  ExecutorInfo executorInfo;
  executorInfo.mutable_resources()->CopyFrom(
      Resources::parse(container1Ports).get());

  ContainerID containerId1;
  containerId1.set_value(id::UUID::random().toString());

  // Use a relative temporary directory so it gets cleaned up
  // automatically with the test.
  Try<string> dir1 = os::mkdtemp(path::join(os::getcwd(), "XXXXXX"));
  ASSERT_SOME(dir1);

  ContainerConfig containerConfig1;
  containerConfig1.mutable_executor_info()->CopyFrom(executorInfo);
  containerConfig1.mutable_resources()->CopyFrom(executorInfo.resources());
  containerConfig1.set_directory(dir1.get());

  Future<Option<ContainerLaunchInfo>> launchInfo1 =
    isolator.get()->prepare(
        containerId1,
        containerConfig1);

  AWAIT_READY(launchInfo1);
  ASSERT_SOME(launchInfo1.get());
  ASSERT_EQ(1, launchInfo1.get()->pre_exec_commands().size());

  ostringstream command1;

  // Listen to 'localhost' and 'port'.
  command1 << "nc -u -l localhost " << validPort << " > " << trafficViaLoopback
           << "& ";

  // Listen to 'public ip' and 'port'.
  command1 << "nc -u -l " << hostIP << " " << validPort << " > "
           << trafficViaPublic << "& ";

  // Listen to 'invalidPort'. This should not receive anything.
  command1 << "nc -u -l " << invalidPort << " | tee " << trafficViaLoopback
           << " " << trafficViaPublic << "& ";

  // Touch the guard file.
  command1 << "touch " << container1Ready;

  int pipes[2];
  ASSERT_NE(-1, ::pipe(pipes));

  Try<pid_t> pid = launchHelper(
      launcher.get(),
      pipes,
      containerId1,
      command1.str(),
      launchInfo1.get());
  ASSERT_SOME(pid);

  // Reap the forked child.
  Future<Option<int>> status1 = process::reap(pid.get());

  // Continue in the parent.
  ::close(pipes[0]);

  // Isolate the forked child.
  AWAIT_READY(isolator.get()->isolate(containerId1, pid.get()));

  // Now signal the child to continue.
  char dummy;
  ASSERT_LT(0, ::write(pipes[1], &dummy, sizeof(dummy)));
  ::close(pipes[1]);

  // Wait for the command to start.
  ASSERT_TRUE(waitForFileCreation(container1Ready));

  ContainerID containerId2;
  containerId2.set_value(id::UUID::random().toString());

  executorInfo.mutable_resources()->CopyFrom(
      Resources::parse(container2Ports).get());

  // Use a relative temporary directory so it gets cleaned up
  // automatically with the test.
  Try<string> dir2 = os::mkdtemp(path::join(os::getcwd(), "XXXXXX"));
  ASSERT_SOME(dir2);

  ContainerConfig containerConfig2;
  containerConfig2.mutable_executor_info()->CopyFrom(executorInfo);
  containerConfig2.mutable_resources()->CopyFrom(executorInfo.resources());
  containerConfig2.set_directory(dir2.get());

  Future<Option<ContainerLaunchInfo>> launchInfo2 =
    isolator.get()->prepare(
        containerId2,
        containerConfig2);

  AWAIT_READY(launchInfo2);
  ASSERT_SOME(launchInfo2.get());
  ASSERT_EQ(1, launchInfo2.get()->pre_exec_commands().size());

  ostringstream command2;

  // Send to 'localhost' and 'port'.
  command2 << "printf hello1 | nc -w1 -u localhost " << validPort << ";";
  // Send to 'localhost' and 'invalidPort'. No data should be sent.
  command2 << "printf hello2 | nc -w1 -u localhost " << invalidPort << ";";
  // Send to 'public IP' and 'port'.
  command2 << "printf hello3 | nc -w1 -u " << hostIP << " " << validPort << ";";
  // Send to 'public IP' and 'invalidPort'. No data should be sent.
  command2 << "printf hello4 | nc -w1 -u " << hostIP << " " << invalidPort
           << ";";
  // Touch the guard file.
  command2 << "touch " << container2Ready;

  ASSERT_NE(-1, ::pipe(pipes));

  pid = launchHelper(
      launcher.get(),
      pipes,
      containerId2,
      command2.str(),
      launchInfo2.get());

  ASSERT_SOME(pid);

  // Reap the forked child.
  Future<Option<int>> status2 = process::reap(pid.get());

  // Continue in the parent.
  ::close(pipes[0]);

  // Isolate the forked child.
  AWAIT_READY(isolator.get()->isolate(containerId2, pid.get()));

  // Now signal the child to continue.
  ASSERT_LT(0, ::write(pipes[1], &dummy, sizeof(dummy)));
  ::close(pipes[1]);

  // Wait for the command to start.
  ASSERT_TRUE(waitForFileCreation(container2Ready));

  // Wait for the command to complete.
  AWAIT_READY(status1);
  AWAIT_READY(status2);

  EXPECT_SOME_EQ("hello1", os::read(trafficViaLoopback));
  EXPECT_SOME_EQ("hello3", os::read(trafficViaPublic));

  AWAIT_READY(launcher.get()->destroy(containerId1));
  AWAIT_READY(launcher.get()->destroy(containerId2));

  // Let the isolator clean up.
  AWAIT_READY(isolator.get()->cleanup(containerId1));
  AWAIT_READY(isolator.get()->cleanup(containerId2));

  delete isolator.get();
  delete launcher.get();
}


// Test the scenario where a UDP server is in a container while host
// tries to establish a UDP connection.
TEST_F(PortMappingIsolatorTest, ROOT_NC_HostToContainerUDP)
{
  Try<Isolator*> isolator = PortMappingIsolatorProcess::create(flags);
  ASSERT_SOME(isolator);

  Try<Launcher*> launcher = LinuxLauncher::create(flags);
  ASSERT_SOME(launcher);

  // Set the executor's resources.
  ExecutorInfo executorInfo;
  executorInfo.mutable_resources()->CopyFrom(
      Resources::parse(container1Ports).get());

  ContainerID containerId;
  containerId.set_value(id::UUID::random().toString());

  // Use a relative temporary directory so it gets cleaned up
  // automatically with the test.
  Try<string> dir = os::mkdtemp(path::join(os::getcwd(), "XXXXXX"));
  ASSERT_SOME(dir);

  ContainerConfig containerConfig;
  containerConfig.mutable_executor_info()->CopyFrom(executorInfo);
  containerConfig.mutable_resources()->CopyFrom(executorInfo.resources());
  containerConfig.set_directory(dir.get());

  Future<Option<ContainerLaunchInfo>> launchInfo =
    isolator.get()->prepare(
        containerId,
        containerConfig);

  AWAIT_READY(launchInfo);
  ASSERT_SOME(launchInfo.get());
  ASSERT_EQ(1, launchInfo.get()->pre_exec_commands().size());

  ostringstream command1;

  // Listen to 'localhost' and 'Port'.
  command1 << "nc -u -l localhost " << validPort << " > " << trafficViaLoopback
           << "& ";

  // Listen to 'public IP' and 'Port'.
  command1 << "nc -u -l " << hostIP << " " << validPort << " > "
           << trafficViaPublic << "& ";

  // Listen to 'public IP' and 'invalidPort'. This should not receive anything.
  command1 << "nc -u -l " << invalidPort << " | tee " << trafficViaLoopback
           << " " << trafficViaPublic << "& ";

  // Touch the guard file.
  command1 << "touch " << container1Ready;

  int pipes[2];
  ASSERT_NE(-1, ::pipe(pipes));

  Try<pid_t> pid = launchHelper(
      launcher.get(),
      pipes,
      containerId,
      command1.str(),
      launchInfo.get());

  ASSERT_SOME(pid);

  // Reap the forked child.
  Future<Option<int>> status = process::reap(pid.get());

  // Continue in the parent.
  ::close(pipes[0]);

  // Isolate the forked child.
  AWAIT_READY(isolator.get()->isolate(containerId, pid.get()));

  // Now signal the child to continue.
  char dummy;
  ASSERT_LT(0, ::write(pipes[1], &dummy, sizeof(dummy)));
  ::close(pipes[1]);

  // Wait for the command to start.
  ASSERT_TRUE(waitForFileCreation(container1Ready));

  // Send to 'localhost' and 'port'.
  ostringstream command2;
  command2 << "printf hello1 | nc -w1 -u localhost " << validPort;
  ASSERT_SOME(os::shell(command2.str()));

  // Send to 'localhost' and 'invalidPort'. Some 'nc' implementations
  // (e.g. Ncat from Nmap) return an error when they see ECONNREFUSED
  // on a datagram socket, so we don't check the exit code when
  // sending to 'invalidPort'.
  ostringstream command3;
  command3 << "printf hello2 | nc -w1 -u localhost " << invalidPort;
  os::shell(command3.str());

  // Send to 'public IP' and 'port'.
  ostringstream command4;
  command4 << "printf hello3 | nc -w1 -u " << hostIP << " " << validPort;
  ASSERT_SOME(os::shell(command4.str()));

  // Send to 'public IP' and 'invalidPort'.
  ostringstream command5;
  command5 << "printf hello4 | nc -w1 -u " << hostIP << " " << invalidPort;
  os::shell(command5.str());

  EXPECT_SOME_EQ("hello1", os::read(trafficViaLoopback));
  EXPECT_SOME_EQ("hello3", os::read(trafficViaPublic));

  // Ensure all processes are killed.
  AWAIT_READY(launcher.get()->destroy(containerId));

  // Let the isolator clean up.
  AWAIT_READY(isolator.get()->cleanup(containerId));

  delete isolator.get();
  delete launcher.get();
}


// Test the scenario where a TCP server is in a container while host
// tries to establish a TCP connection.
TEST_F(PortMappingIsolatorTest, ROOT_NC_HostToContainerTCP)
{
  Try<Isolator*> isolator = PortMappingIsolatorProcess::create(flags);
  ASSERT_SOME(isolator);

  Try<Launcher*> launcher = LinuxLauncher::create(flags);
  ASSERT_SOME(launcher);

  // Set the executor's resources.
  ExecutorInfo executorInfo;
  executorInfo.mutable_resources()->CopyFrom(
      Resources::parse(container1Ports).get());

  ContainerID containerId;
  containerId.set_value(id::UUID::random().toString());

  // Use a relative temporary directory so it gets cleaned up
  // automatically with the test.
  Try<string> dir = os::mkdtemp(path::join(os::getcwd(), "XXXXXX"));
  ASSERT_SOME(dir);

  ContainerConfig containerConfig;
  containerConfig.mutable_executor_info()->CopyFrom(executorInfo);
  containerConfig.mutable_resources()->CopyFrom(executorInfo.resources());
  containerConfig.set_directory(dir.get());

  Future<Option<ContainerLaunchInfo>> launchInfo =
    isolator.get()->prepare(
        containerId,
        containerConfig);

  AWAIT_READY(launchInfo);
  ASSERT_SOME(launchInfo.get());
  ASSERT_EQ(1, launchInfo.get()->pre_exec_commands().size());

  ostringstream command1;

  // Listen to 'localhost' and 'Port'.
  command1 << "nc -l localhost " << validPort << " > " << trafficViaLoopback
           << "&";

  // Listen to 'public IP' and 'Port'.
  command1 << "nc -l " << hostIP << " " << validPort << " > "
           << trafficViaPublic << "&";

  // Listen to 'public IP' and 'invalidPort'. This should fail.
  command1 << "nc -l " << invalidPort << " | tee " << trafficViaLoopback << " "
           << trafficViaPublic << "&";

  // Touch the guard file.
  command1 << "touch " << container1Ready;

  int pipes[2];
  ASSERT_NE(-1, ::pipe(pipes));

  Try<pid_t> pid = launchHelper(
      launcher.get(),
      pipes,
      containerId,
      command1.str(),
      launchInfo.get());

  ASSERT_SOME(pid);

  // Reap the forked child.
  Future<Option<int>> status = process::reap(pid.get());

  // Continue in the parent.
  ::close(pipes[0]);

  // Isolate the forked child.
  AWAIT_READY(isolator.get()->isolate(containerId, pid.get()));

  // Now signal the child to continue.
  char dummy;
  ASSERT_LT(0, ::write(pipes[1], &dummy, sizeof(dummy)));
  ::close(pipes[1]);

  // Wait for the command to start.
  ASSERT_TRUE(waitForFileCreation(container1Ready));

  // Send to 'localhost' and 'port'.
  ostringstream command2;
  command2 << "printf hello1 | nc localhost " << validPort;
  ASSERT_SOME(os::shell(command2.str()));

  // Send to 'localhost' and 'invalidPort'. This should fail because TCP
  // connection couldn't be established..
  ostringstream command3;
  command3 << "printf hello2 | nc localhost " << invalidPort;
  ASSERT_ERROR(os::shell(command3.str()));

  // Send to 'public IP' and 'port'.
  ostringstream command4;
  command4 << "printf hello3 | nc " << hostIP << " " << validPort;
  ASSERT_SOME(os::shell(command4.str()));

  // Send to 'public IP' and 'invalidPort'. This should fail because TCP
  // connection couldn't be established.
  ostringstream command5;
  command5 << "printf hello4 | nc " << hostIP << " " << invalidPort;
  ASSERT_ERROR(os::shell(command5.str()));

  EXPECT_SOME_EQ("hello1", os::read(trafficViaLoopback));
  EXPECT_SOME_EQ("hello3", os::read(trafficViaPublic));

  // Ensure all processes are killed.
  AWAIT_READY(launcher.get()->destroy(containerId));

  // Let the isolator clean up.
  AWAIT_READY(isolator.get()->cleanup(containerId));

  delete isolator.get();
  delete launcher.get();
}


// Test the scenario where a container issues ICMP requests to
// external hosts.
TEST_F(PortMappingIsolatorTest, ROOT_ContainerICMPExternal)
{
  // TODO(chzhcn): Even though this is unlikely, consider a better
  // way to get external servers.
  ASSERT_FALSE(nameServers.empty())
    << "-------------------------------------------------------------\n"
    << "We cannot run some PortMappingIsolatorTests because we could\n"
    << "not find any external name servers in /etc/resolv.conf.\n"
    << "-------------------------------------------------------------";

  Try<Isolator*> isolator = PortMappingIsolatorProcess::create(flags);
  ASSERT_SOME(isolator);

  Try<Launcher*> launcher = LinuxLauncher::create(flags);
  ASSERT_SOME(launcher);

  // Set the executor's resources.
  ExecutorInfo executorInfo;
  executorInfo.mutable_resources()->CopyFrom(
      Resources::parse(container1Ports).get());

  ContainerID containerId;
  containerId.set_value(id::UUID::random().toString());

  // Use a relative temporary directory so it gets cleaned up
  // automatically with the test.
  Try<string> dir = os::mkdtemp(path::join(os::getcwd(), "XXXXXX"));
  ASSERT_SOME(dir);

  ContainerConfig containerConfig;
  containerConfig.mutable_executor_info()->CopyFrom(executorInfo);
  containerConfig.set_directory(dir.get());

  Future<Option<ContainerLaunchInfo>> launchInfo =
    isolator.get()->prepare(
        containerId,
        containerConfig);

  AWAIT_READY(launchInfo);
  ASSERT_SOME(launchInfo.get());
  ASSERT_EQ(1, launchInfo.get()->pre_exec_commands().size());

  ostringstream command;
  for (size_t i = 0; i < nameServers.size(); i++) {
    const string& IP = nameServers[i];
    command << "ping -c1 " << IP;
    if (i + 1 < nameServers.size()) {
      command << " && ";
    }
  }
  command << "; printf $? > " << exitStatus << "; sync";

  int pipes[2];
  ASSERT_NE(-1, ::pipe(pipes));

  Try<pid_t> pid = launchHelper(
      launcher.get(),
      pipes,
      containerId,
      command.str(),
      launchInfo.get());

  ASSERT_SOME(pid);

  // Reap the forked child.
  Future<Option<int>> status = process::reap(pid.get());

  // Continue in the parent.
  ::close(pipes[0]);

  // Isolate the forked child.
  AWAIT_READY(isolator.get()->isolate(containerId, pid.get()));

  // Now signal the child to continue.
  char dummy;
  ASSERT_LT(0, ::write(pipes[1], &dummy, sizeof(dummy)));
  ::close(pipes[1]);

  // Wait for the command to complete.
  AWAIT_READY(status);

  EXPECT_SOME_EQ("0", os::read(exitStatus));

  // Ensure all processes are killed.
  AWAIT_READY(launcher.get()->destroy(containerId));

  // Let the isolator clean up.
  AWAIT_READY(isolator.get()->cleanup(containerId));

  delete isolator.get();
  delete launcher.get();
}


// Test the scenario where a container issues ICMP requests to itself.
TEST_F(PortMappingIsolatorTest, ROOT_ContainerICMPInternal)
{
  Try<Isolator*> isolator = PortMappingIsolatorProcess::create(flags);
  ASSERT_SOME(isolator);

  Try<Launcher*> launcher = LinuxLauncher::create(flags);
  ASSERT_SOME(launcher);

  // Set the executor's resources.
  ExecutorInfo executorInfo;
  executorInfo.mutable_resources()->CopyFrom(
      Resources::parse(container1Ports).get());

  ContainerID containerId;
  containerId.set_value(id::UUID::random().toString());

  // Use a relative temporary directory so it gets cleaned up
  // automatically with the test.
  Try<string> dir = os::mkdtemp(path::join(os::getcwd(), "XXXXXX"));
  ASSERT_SOME(dir);

  ContainerConfig containerConfig;
  containerConfig.mutable_executor_info()->CopyFrom(executorInfo);
  containerConfig.set_directory(dir.get());

  Future<Option<ContainerLaunchInfo>> launchInfo =
    isolator.get()->prepare(
        containerId,
        containerConfig);

  AWAIT_READY(launchInfo);
  ASSERT_SOME(launchInfo.get());
  ASSERT_EQ(1, launchInfo.get()->pre_exec_commands().size());

  ostringstream command;
  command << "ping -c1 127.0.0.1 && ping -c1 " << hostIP
          << "; printf $? > " << exitStatus << "; sync";

  int pipes[2];
  ASSERT_NE(-1, ::pipe(pipes));

  Try<pid_t> pid = launchHelper(
      launcher.get(),
      pipes,
      containerId,
      command.str(),
      launchInfo.get());

  ASSERT_SOME(pid);

  // Reap the forked child.
  Future<Option<int>> status = process::reap(pid.get());

  // Continue in the parent.
  ::close(pipes[0]);

  // Isolate the forked child.
  AWAIT_READY(isolator.get()->isolate(containerId, pid.get()));

  // Now signal the child to continue.
  char dummy;
  ASSERT_LT(0, ::write(pipes[1], &dummy, sizeof(dummy)));
  ::close(pipes[1]);

  // Wait for the command to complete.
  AWAIT_READY(status);

  EXPECT_SOME_EQ("0", os::read(exitStatus));

  // Ensure all processes are killed.
  AWAIT_READY(launcher.get()->destroy(containerId));

  // Let the isolator clean up.
  AWAIT_READY(isolator.get()->cleanup(containerId));

  delete isolator.get();
  delete launcher.get();
}


// Test the scenario where a container issues ARP requests to
// external hosts.
TEST_F(PortMappingIsolatorTest, ROOT_ContainerARPExternal)
{
  // TODO(chzhcn): Even though this is unlikely, consider a better
  // way to get external servers.
  ASSERT_FALSE(nameServers.empty())
    << "-------------------------------------------------------------\n"
    << "We cannot run some PortMappingIsolatorTests because we could\n"
    << "not find any external name servers in /etc/resolv.conf.\n"
    << "-------------------------------------------------------------";

  Try<Isolator*> isolator = PortMappingIsolatorProcess::create(flags);
  ASSERT_SOME(isolator);

  Try<Launcher*> launcher = LinuxLauncher::create(flags);
  ASSERT_SOME(launcher);

  // Set the executor's resources.
  ExecutorInfo executorInfo;
  executorInfo.mutable_resources()->CopyFrom(
      Resources::parse(container1Ports).get());

  ContainerID containerId;
  containerId.set_value(id::UUID::random().toString());

  // Use a relative temporary directory so it gets cleaned up
  // automatically with the test.
  Try<string> dir = os::mkdtemp(path::join(os::getcwd(), "XXXXXX"));
  ASSERT_SOME(dir);

  ContainerConfig containerConfig;
  containerConfig.mutable_executor_info()->CopyFrom(executorInfo);
  containerConfig.mutable_resources()->CopyFrom(executorInfo.resources());
  containerConfig.set_directory(dir.get());

  Future<Option<ContainerLaunchInfo>> launchInfo =
    isolator.get()->prepare(
        containerId,
        containerConfig);

  AWAIT_READY(launchInfo);
  ASSERT_SOME(launchInfo.get());
  ASSERT_EQ(1, launchInfo.get()->pre_exec_commands().size());

  ostringstream command;
  for (size_t i = 0; i < nameServers.size(); i++) {
    const string& IP = nameServers[i];
    // Time out after 1s and terminate upon receiving the first reply.
    command << "arping -f -w1 " << IP << " -I " << eth0;
    if (i + 1 < nameServers.size()) {
      command << " && ";
    }
  }
  command << "; printf $? > " << exitStatus << "; sync";

  int pipes[2];
  ASSERT_NE(-1, ::pipe(pipes));

  Try<pid_t> pid = launchHelper(
      launcher.get(),
      pipes,
      containerId,
      command.str(),
      launchInfo.get());

  ASSERT_SOME(pid);

  // Reap the forked child.
  Future<Option<int>> status = process::reap(pid.get());

  // Continue in the parent.
  ::close(pipes[0]);

  // Isolate the forked child.
  AWAIT_READY(isolator.get()->isolate(containerId, pid.get()));

  // Now signal the child to continue.
  char dummy;
  ASSERT_LT(0, ::write(pipes[1], &dummy, sizeof(dummy)));
  ::close(pipes[1]);

  // Wait for the command to complete.
  AWAIT_READY(status);

  EXPECT_SOME_EQ("0", os::read(exitStatus));

  // Ensure all processes are killed.
  AWAIT_READY(launcher.get()->destroy(containerId));

  // Let the isolator clean up.
  AWAIT_READY(isolator.get()->cleanup(containerId));

  delete isolator.get();
  delete launcher.get();
}


// Test DNS connectivity.
TEST_F(PortMappingIsolatorTest, ROOT_DNS)
{
  // TODO(chzhcn): Even though this is unlikely, consider a better
  // way to get external servers.
  ASSERT_FALSE(nameServers.empty())
    << "-------------------------------------------------------------\n"
    << "We cannot run some PortMappingIsolatorTests because we could\n"
    << "not find any external name servers in /etc/resolv.conf.\n"
    << "-------------------------------------------------------------";

  Try<Isolator*> isolator = PortMappingIsolatorProcess::create(flags);
  ASSERT_SOME(isolator);

  Try<Launcher*> launcher = LinuxLauncher::create(flags);
  ASSERT_SOME(launcher);

  // Set the executor's resources.
  ExecutorInfo executorInfo;
  executorInfo.mutable_resources()->CopyFrom(
      Resources::parse(container1Ports).get());

  ContainerID containerId;
  containerId.set_value(id::UUID::random().toString());

  // Use a relative temporary directory so it gets cleaned up
  // automatically with the test.
  Try<string> dir = os::mkdtemp(path::join(os::getcwd(), "XXXXXX"));
  ASSERT_SOME(dir);

  ContainerConfig containerConfig;
  containerConfig.mutable_executor_info()->CopyFrom(executorInfo);
  containerConfig.set_directory(dir.get());

  Future<Option<ContainerLaunchInfo>> launchInfo =
    isolator.get()->prepare(
        containerId,
        containerConfig);

  AWAIT_READY(launchInfo);
  ASSERT_SOME(launchInfo.get());
  ASSERT_EQ(1, launchInfo.get()->pre_exec_commands().size());

  ostringstream command;
  for (size_t i = 0; i < nameServers.size(); i++) {
    const string& IP = nameServers[i];
    command << "host " << IP;
    if (i + 1 < nameServers.size()) {
      command << " && ";
    }
  }
  command << "; printf $? > " << exitStatus << "; sync";

  int pipes[2];
  ASSERT_NE(-1, ::pipe(pipes));

  Try<pid_t> pid = launchHelper(
      launcher.get(),
      pipes,
      containerId,
      command.str(),
      launchInfo.get());

  ASSERT_SOME(pid);

  // Reap the forked child.
  Future<Option<int>> status = process::reap(pid.get());

  // Continue in the parent.
  ::close(pipes[0]);

  // Isolate the forked child.
  AWAIT_READY(isolator.get()->isolate(containerId, pid.get()));

  // Now signal the child to continue.
  char dummy;
  ASSERT_LT(0, ::write(pipes[1], &dummy, sizeof(dummy)));
  ::close(pipes[1]);

  // Wait for the command to complete.
  AWAIT_READY(status);

  EXPECT_SOME_EQ("0", os::read(exitStatus));

  // Ensure all processes are killed.
  AWAIT_READY(launcher.get()->destroy(containerId));

  // Let the isolator clean up.
  AWAIT_READY(isolator.get()->cleanup(containerId));

  delete isolator.get();
  delete launcher.get();
}


// Test the scenario where a container has run out of ephemeral ports
// to use.
TEST_F(PortMappingIsolatorTest, ROOT_TooManyContainers)
{
  // Increase the ephemeral ports per container so that we dont have
  // enough ephemeral ports to launch a second container.
  flags.ephemeral_ports_per_container = 512;

  Try<Isolator*> isolator = PortMappingIsolatorProcess::create(flags);
  ASSERT_SOME(isolator);

  Try<Launcher*> launcher = LinuxLauncher::create(flags);
  ASSERT_SOME(launcher);

  // Set the executor's resources.
  ExecutorInfo executorInfo;
  executorInfo.mutable_resources()->CopyFrom(
      Resources::parse(container1Ports).get());

  ContainerID containerId1;
  containerId1.set_value(id::UUID::random().toString());

  // Use a relative temporary directory so it gets cleaned up
  // automatically with the test.
  Try<string> dir1 = os::mkdtemp(path::join(os::getcwd(), "XXXXXX"));
  ASSERT_SOME(dir1);

  ContainerConfig containerConfig1;
  containerConfig1.mutable_executor_info()->CopyFrom(executorInfo);
  containerConfig1.set_directory(dir1.get());

  Future<Option<ContainerLaunchInfo>> launchInfo1 =
    isolator.get()->prepare(
        containerId1,
        containerConfig1);

  AWAIT_READY(launchInfo1);
  ASSERT_SOME(launchInfo1.get());
  ASSERT_EQ(1, launchInfo1.get()->pre_exec_commands().size());

  ostringstream command1;
  command1 << "sleep 1000";

  int pipes[2];
  ASSERT_NE(-1, ::pipe(pipes));

  Try<pid_t> pid = launchHelper(
      launcher.get(),
      pipes,
      containerId1,
      command1.str(),
      launchInfo1.get());

  ASSERT_SOME(pid);

  // Reap the forked child.
  Future<Option<int>> status1 = process::reap(pid.get());

  // Continue in the parent.
  ::close(pipes[0]);

  // Isolate the forked child.
  AWAIT_READY(isolator.get()->isolate(containerId1, pid.get()));

  // Now signal the child to continue.
  char dummy;
  ASSERT_LT(0, ::write(pipes[1], &dummy, sizeof(dummy)));
  ::close(pipes[1]);

  ContainerID containerId2;
  containerId2.set_value(id::UUID::random().toString());

  executorInfo.mutable_resources()->CopyFrom(
      Resources::parse(container2Ports).get());

  // Use a relative temporary directory so it gets cleaned up
  // automatically with the test.
  Try<string> dir2 = os::mkdtemp(path::join(os::getcwd(), "XXXXXX"));
  ASSERT_SOME(dir2);

  ContainerConfig containerConfig2;
  containerConfig2.mutable_executor_info()->CopyFrom(executorInfo);
  containerConfig2.set_directory(dir2.get());

  Future<Option<ContainerLaunchInfo>> launchInfo2 =
    isolator.get()->prepare(
        containerId2,
        containerConfig2);

  AWAIT_FAILED(launchInfo2);

  // Ensure all processes are killed.
  AWAIT_READY(launcher.get()->destroy(containerId1));

  // Let the isolator clean up.
  AWAIT_READY(isolator.get()->cleanup(containerId1));

  delete isolator.get();
  delete launcher.get();
}


// Test the scenario where PortMappingIsolator uses a very small
// egress rate limit.
TEST_F(PortMappingIsolatorTest, ROOT_NC_SmallEgressLimit)
{
  // Note that the underlying rate limiting mechanism usually has a
  // small allowance for burst. Empirically, as least 10x of the rate
  // limit amount of data is required to make sure the burst is an
  // insignificant factor of the transmission time.

  // To-be-tested egress rate limit, in Bytes/s.
  const Bytes rate = 2000;
  // Size of the data to send, in Bytes.
  const Bytes size = 20480;

  // Use a very small egress limit.
  flags.egress_rate_limit_per_container = rate;
  flags.minimum_egress_rate_limit = 0;

  Try<Isolator*> isolator = PortMappingIsolatorProcess::create(flags);
  ASSERT_SOME(isolator);

  Try<Launcher*> launcher = LinuxLauncher::create(flags);
  ASSERT_SOME(launcher);

  // Open an nc server on the host side. Note that 'invalidPort' is in
  // neither 'ports' nor 'ephemeral_ports', which makes it a good port
  // to use on the host.
  ostringstream command1;
  command1 << "nc -l localhost " << invalidPort << " > " << os::DEV_NULL;
  Try<Subprocess> s = subprocess(command1.str().c_str());
  ASSERT_SOME(s);

  // Set the executor's resources.
  ExecutorInfo executorInfo;
  executorInfo.mutable_resources()->CopyFrom(
      Resources::parse(container1Ports).get());

  ContainerID containerId;
  containerId.set_value(id::UUID::random().toString());

  // Use a relative temporary directory so it gets cleaned up
  // automatically with the test.
  Try<string> dir = os::mkdtemp(path::join(os::getcwd(), "XXXXXX"));
  ASSERT_SOME(dir);

  ContainerConfig containerConfig;
  containerConfig.mutable_executor_info()->CopyFrom(executorInfo);
  containerConfig.mutable_resources()->CopyFrom(executorInfo.resources());
  containerConfig.set_directory(dir.get());

  Future<Option<ContainerLaunchInfo>> launchInfo =
    isolator.get()->prepare(
        containerId,
        containerConfig);

  AWAIT_READY(launchInfo);
  ASSERT_SOME(launchInfo.get());
  ASSERT_EQ(1, launchInfo.get()->pre_exec_commands().size());

  // Fill 'size' bytes of data. The actual content does not matter.
  string data(size.bytes(), 'a');

  ostringstream command2;
  const string transmissionTime = path::join(os::getcwd(), "transmission_time");

  command2 << "echo 'Sending " << size.bytes()
           << " bytes of data under egress rate limit " << rate.bytes()
           << "Bytes/s...';";

  command2 << "{ time -p echo " << data << " | nc localhost "
           << invalidPort << " ; } 2> " << transmissionTime << " && ";

  // Touch the guard file.
  command2 << "touch " << container1Ready;

  int pipes[2];
  ASSERT_NE(-1, ::pipe(pipes));

  Try<pid_t> pid = launchHelper(
      launcher.get(),
      pipes,
      containerId,
      command2.str(),
      launchInfo.get());

  ASSERT_SOME(pid);

  // Reap the forked child.
  Future<Option<int>> reap = process::reap(pid.get());

  // Continue in the parent.
  ::close(pipes[0]);

  // Isolate the forked child.
  AWAIT_READY(isolator.get()->isolate(containerId, pid.get()));

  // Now signal the child to continue.
  char dummy;
  ASSERT_LT(0, ::write(pipes[1], &dummy, sizeof(dummy)));
  ::close(pipes[1]);

  // Wait for the command to finish.
  ASSERT_TRUE(waitForFileCreation(container1Ready));

  Try<string> read = os::read(transmissionTime);
  ASSERT_SOME(read);

  // Get the real elapsed time from `time` output. Sample output:
  // real 12.37
  // user 0.00
  // sys 0.00
  vector<string> lines = strings::split(strings::trim(read.get()), "\n");
  ASSERT_EQ(3u, lines.size());

  vector<string> split = strings::split(lines[0], " ");
  ASSERT_EQ(2u, split.size());

  Try<float> time = numify<float>(split[1]);
  ASSERT_SOME(time);
  ASSERT_GT(time.get(), (size.bytes() / rate.bytes()));

  // Make sure the nc server exits normally.
  Future<Option<int>> status = s->status();
  AWAIT_READY(status);
  EXPECT_SOME_EQ(0, status.get());

  // Ensure all processes are killed.
  AWAIT_READY(launcher.get()->destroy(containerId));

  // Let the isolator clean up.
  AWAIT_READY(isolator.get()->cleanup(containerId));

  delete isolator.get();
  delete launcher.get();
}


// Test the scenario where PortMappingIsolator uses a very small
// ingress rate limit.
TEST_F(PortMappingIsolatorTest, ROOT_NC_SmallIngressLimit)
{
  const Bytes rate = 2000;
  const Bytes size = 20480;

  flags.ingress_rate_limit_per_container = rate;
  flags.minimum_ingress_rate_limit = 0;

  Try<Isolator*> isolator = PortMappingIsolatorProcess::create(flags);
  ASSERT_SOME(isolator);

  Try<Launcher*> launcher = LinuxLauncher::create(flags);
  ASSERT_SOME(launcher);

  ExecutorInfo executorInfo;
  executorInfo.mutable_resources()->CopyFrom(
      Resources::parse(container1Ports).get());

  ContainerID containerId;
  containerId.set_value(id::UUID::random().toString());

  Try<string> dir = os::mkdtemp(path::join(os::getcwd(), "XXXXXX"));
  ASSERT_SOME(dir);

  ContainerConfig containerConfig;
  containerConfig.mutable_executor_info()->CopyFrom(executorInfo);
  containerConfig.mutable_resources()->CopyFrom(executorInfo.resources());
  containerConfig.set_directory(dir.get());

  Future<Option<ContainerLaunchInfo>> launchInfo = isolator.get()->prepare(
      containerId, containerConfig);
  AWAIT_READY(launchInfo);
  ASSERT_SOME(launchInfo.get());
  ASSERT_EQ(1, launchInfo.get()->pre_exec_commands().size());

  ostringstream cmd1;
  cmd1 << "touch " << container1Ready << " && ";
  cmd1 << "nc -l localhost " << validPort << " > /dev/null";

  int pipes[2];
  ASSERT_NE(-1, ::pipe(pipes));

  Try<pid_t> pid = launchHelper(
      launcher.get(),
      pipes,
      containerId,
      cmd1.str(),
      launchInfo.get());

  ASSERT_SOME(pid);

  // Reap the forked child.
  Future<Option<int>> reap = process::reap(pid.get());

  // Continue in the parent.
  ::close(pipes[0]);

  // Isolate the forked child.
  AWAIT_READY(isolator.get()->isolate(containerId, pid.get()));

  // Now signal the child to continue.
  char dummy;
  ASSERT_LT(0, ::write(pipes[1], &dummy, sizeof(dummy)));
  ::close(pipes[1]);

  // Wait for the command to finish.
  ASSERT_TRUE(waitForFileCreation(container1Ready));

  Result<htb::cls::Config> config = htb::cls::getConfig(
      slave::PORT_MAPPING_VETH_PREFIX() + stringify(pid.get()),
      routing::Handle(routing::Handle(1, 0), 1));
  ASSERT_SOME(config);
  EXPECT_EQ(rate, config->rate);

  const string data(size.bytes(), 'a');

  ostringstream cmd2;
  cmd2 << "echo " << data << " | nc localhost " << validPort;

  Stopwatch stopwatch;
  stopwatch.start();
  ASSERT_SOME(os::shell(cmd2.str()));
  Duration time = stopwatch.elapsed();

  // Allow the time to deviate up to 1sec here to compensate for burstness.
  Duration expectedTime = Seconds(size.bytes() / rate.bytes() - 1);
  ASSERT_GE(time, expectedTime);

  // Ensure all processes are killed.
  AWAIT_READY(launcher.get()->destroy(containerId));

  // Let the isolator clean up.
  AWAIT_READY(isolator.get()->cleanup(containerId));

  delete isolator.get();
  delete launcher.get();
}


TEST_F(PortMappingIsolatorTest, ROOT_ScaleEgressWithCPU)
{
  flags.egress_rate_limit_per_container = None();

  const Bytes egressRatePerCpu = 1000;
  flags.egress_rate_per_cpu = egressRatePerCpu;

  const Bytes minRate = 2000;
  flags.minimum_egress_rate_limit = minRate;

  const Bytes maxRate = 4000;
  flags.maximum_egress_rate_limit = maxRate;

  // CPU low enough for scaled network egress to be increased to
  // min limit: 1 * 1000 < 2000 ==> egress is 2000.
  Try<Resources> lowCpu = Resources::parse("cpus:1;mem:1024;disk:1024");
  ASSERT_SOME(lowCpu);

  // CPU sufficient to be in linear scaling region, greater than min
  // and less than max: 2000 < 3.1 * 1000 < 4000.
  Try<Resources> linearCpu = Resources::parse("cpus:3.1;mem:1024;disk:1024");
  ASSERT_SOME(linearCpu);

  // CPU high enough for scaled network egress to be reduced to the
  // max limit: 5 * 1000 > 4000.
  Try<Resources> highCpu = Resources::parse("cpus:5;mem:1024;disk:1024");
  ASSERT_SOME(highCpu);

  Try<Isolator*> isolator = PortMappingIsolatorProcess::create(flags);
  ASSERT_SOME(isolator);

  Try<Launcher*> launcher = LinuxLauncher::create(flags);
  ASSERT_SOME(launcher);

  ExecutorInfo executorInfo;
  executorInfo.mutable_resources()->CopyFrom(lowCpu.get());

  ContainerID containerId1;
  containerId1.set_value(id::UUID::random().toString());

  ContainerConfig containerConfig1;
  containerConfig1.mutable_executor_info()->CopyFrom(executorInfo);

  Future<Option<ContainerLaunchInfo>> launchInfo1 =
    isolator.get()->prepare(containerId1, containerConfig1);
  AWAIT_READY(launchInfo1);
  ASSERT_SOME(launchInfo1.get());
  ASSERT_EQ(1, launchInfo1.get()->pre_exec_commands().size());

  int pipes[2];
  ASSERT_NE(-1, ::pipe(pipes));

  Try<pid_t> pid = launchHelper(
      launcher.get(),
      pipes,
      containerId1,
      "touch " + container1Ready + " && sleep 1000",
      launchInfo1.get());
  ASSERT_SOME(pid);

  // Reap the forked child.
  Future<Option<int>> status = process::reap(pid.get());

  // Continue in the parent.
  ::close(pipes[0]);

  // Isolate the forked child.
  AWAIT_READY(isolator.get()->isolate(containerId1, pid.get()));

  // Signal forked child to continue.
  char dummy;
  ASSERT_LT(0, ::write(pipes[1], &dummy, sizeof(dummy)));
  ::close(pipes[1]);

  // Wait for command to start to ensure all pre-exec scripts have
  // executed.
  ASSERT_TRUE(waitForFileCreation(container1Ready));

  Result<htb::cls::Config> config = recoverHTBConfig(pid.get(), eth0, flags);
  ASSERT_SOME(config);
  ASSERT_EQ(minRate, config->rate);

  // Increase CPU to get to linear scaling.
  Future<Nothing> update = isolator.get()->update(
      containerId1,
      linearCpu.get());
  AWAIT_READY(update);

  config = recoverHTBConfig(pid.get(), eth0, flags);
  ASSERT_SOME(config);
  ASSERT_EQ(
      egressRatePerCpu.bytes() * floor(linearCpu.get().cpus().get()),
      config->rate);

  // Increase CPU further to hit maximum limit.
  update = isolator.get()->update(
      containerId1,
      highCpu.get());
  AWAIT_READY(update);

  config = recoverHTBConfig(pid.get(), eth0, flags);
  ASSERT_SOME(config);
  ASSERT_EQ(maxRate, config->rate);

  // Kill the container
  AWAIT_READY(launcher.get()->destroy(containerId1));
  AWAIT_READY(isolator.get()->cleanup(containerId1));
}


TEST_F(PortMappingIsolatorTest, ROOT_ScaleIngressWithCPU)
{
  flags.ingress_rate_limit_per_container = None();

  const Bytes ingressRatePerCpu = 1000;
  flags.ingress_rate_per_cpu = stringify(ingressRatePerCpu);
<<<<<<< HEAD

  const Bytes minRate = 2000;
  flags.minimum_ingress_rate_limit = minRate;

  const Bytes maxRate = 4000;
  flags.maximum_ingress_rate_limit = maxRate;

  // CPU low enough for scaled network ingress to be increased to min
  // limit: 1 * 1000 < 2000 ==> ingress is 2000.
  Try<Resources> lowCpu = Resources::parse("cpus:1;mem:1024;disk:1024");
  ASSERT_SOME(lowCpu);

  // CPU sufficient to be in linear scaling region, greater than min
  // and less than max: 2000 < 3.1 * 1000 < 4000.
  Try<Resources> linearCpu = Resources::parse("cpus:3.1;mem:1024;disk:1024");
  ASSERT_SOME(linearCpu);

  // CPU high enough for scaled network ingress to be reduced to the
  // max limit: 5 * 1000 > 4000.
  Try<Resources> highCpu = Resources::parse("cpus:5;mem:1024;disk:1024");
  ASSERT_SOME(highCpu);

  Try<Isolator*> isolator = PortMappingIsolatorProcess::create(flags);
  ASSERT_SOME(isolator);

  Try<Launcher*> launcher = LinuxLauncher::create(flags);
  ASSERT_SOME(launcher);

  ExecutorInfo executorInfo;
  executorInfo.mutable_resources()->CopyFrom(lowCpu.get());

  ContainerID containerId1;
  containerId1.set_value(id::UUID::random().toString());

  ContainerConfig containerConfig1;
  containerConfig1.mutable_executor_info()->CopyFrom(executorInfo);

  Future<Option<ContainerLaunchInfo>> launchInfo1 =
    isolator.get()->prepare(containerId1, containerConfig1);
  AWAIT_READY(launchInfo1);
  ASSERT_SOME(launchInfo1.get());
  ASSERT_EQ(1, launchInfo1.get()->pre_exec_commands().size());

  int pipes[2];
  ASSERT_NE(-1, ::pipe(pipes));

  Try<pid_t> pid = launchHelper(
      launcher.get(),
      pipes,
      containerId1,
      "touch " + container1Ready + " && sleep 1000",
      launchInfo1.get());
  ASSERT_SOME(pid);

  // Reap the forked child.
  Future<Option<int>> status = process::reap(pid.get());

  // Continue in the parent.
  ::close(pipes[0]);

  // Isolate the forked child.
  AWAIT_READY(isolator.get()->isolate(containerId1, pid.get()));

  // Signal forked child to continue.
  char dummy;
  ASSERT_LT(0, ::write(pipes[1], &dummy, sizeof(dummy)));
  ::close(pipes[1]);

  // Wait for command to start to ensure all pre-exec scripts have
  // executed.
  ASSERT_TRUE(waitForFileCreation(container1Ready));

  const string veth = slave::PORT_MAPPING_VETH_PREFIX() + stringify(pid.get());
  const routing::Handle cls(routing::Handle(1, 0), 1);

  Result<htb::cls::Config> config = htb::cls::getConfig(veth, cls);
  ASSERT_SOME(config);
  ASSERT_EQ(minRate, config->rate);

  // Increase CPU to get to linear scaling.
  Future<Nothing> update = isolator.get()->update(
      containerId1,
      linearCpu.get());
  AWAIT_READY(update);

  config = htb::cls::getConfig(veth, cls);
  ASSERT_SOME(config);
  ASSERT_EQ(
      ingressRatePerCpu.bytes() * floor(linearCpu.get().cpus().get()),
      config->rate);

  // Increase CPU further to hit maximum limit.
  update = isolator.get()->update(
      containerId1,
      highCpu.get());
  AWAIT_READY(update);

  config = htb::cls::getConfig(veth, cls);
  ASSERT_SOME(config);
  ASSERT_EQ(maxRate, config->rate);

  // Kill the container
  AWAIT_READY(launcher.get()->destroy(containerId1));
  AWAIT_READY(isolator.get()->cleanup(containerId1));
}


TEST_F(PortMappingIsolatorTest, ROOT_ScaleIngressWithCPUAutoConfig)
{
  flags.ingress_rate_limit_per_container = None();
  flags.network_link_speed = Bytes(10000);

  // Change available CPUs to be 10.
  vector<string> resources = strings::split(flags.resources.get(), ";");
  std::replace_if(
      resources.begin(),
      resources.end(),
      [](const string& s) {return strings::startsWith(s, "cpus:");},
      "cpus:10");

  flags.resources = strings::join(";", resources);

  // Ingress rate limit per CPU should be 10000 / 10 = 1000.
  const Bytes ingressRatePerCpu = Bytes(1000);
  flags.ingress_rate_per_cpu = "auto";
=======
>>>>>>> 71dcd970

  const Bytes minRate = 2000;
  flags.minimum_ingress_rate_limit = minRate;

  const Bytes maxRate = 4000;
  flags.maximum_ingress_rate_limit = maxRate;

  // CPU low enough for scaled network ingress to be increased to min
  // limit: 1 * 1000 < 2000 ==> ingress is 2000.
  Try<Resources> lowCpu = Resources::parse("cpus:1;mem:1024;disk:1024");
  ASSERT_SOME(lowCpu);

  // CPU sufficient to be in linear scaling region, greater than min
  // and less than max: 2000 < 3.1 * 1000 < 4000.
  Try<Resources> linearCpu = Resources::parse("cpus:3.1;mem:1024;disk:1024");
  ASSERT_SOME(linearCpu);

  // CPU high enough for scaled network ingress to be reduced to the
  // max limit: 5 * 1000 > 4000.
  Try<Resources> highCpu = Resources::parse("cpus:5;mem:1024;disk:1024");
  ASSERT_SOME(highCpu);

  Try<Isolator*> isolator = PortMappingIsolatorProcess::create(flags);
  ASSERT_SOME(isolator);

  Try<Launcher*> launcher = LinuxLauncher::create(flags);
  ASSERT_SOME(launcher);

  ExecutorInfo executorInfo;
  executorInfo.mutable_resources()->CopyFrom(lowCpu.get());

  ContainerID containerId1;
  containerId1.set_value(id::UUID::random().toString());

  ContainerConfig containerConfig1;
  containerConfig1.mutable_executor_info()->CopyFrom(executorInfo);

  Future<Option<ContainerLaunchInfo>> launchInfo1 =
    isolator.get()->prepare(containerId1, containerConfig1);
  AWAIT_READY(launchInfo1);
  ASSERT_SOME(launchInfo1.get());
  ASSERT_EQ(1, launchInfo1.get()->pre_exec_commands().size());

  int pipes[2];
  ASSERT_NE(-1, ::pipe(pipes));

  Try<pid_t> pid = launchHelper(
      launcher.get(),
      pipes,
      containerId1,
      "touch " + container1Ready + " && sleep 1000",
      launchInfo1.get());
  ASSERT_SOME(pid);

  // Reap the forked child.
  Future<Option<int>> status = process::reap(pid.get());

  // Continue in the parent.
  ::close(pipes[0]);

  // Isolate the forked child.
  AWAIT_READY(isolator.get()->isolate(containerId1, pid.get()));

  // Signal forked child to continue.
  char dummy;
  ASSERT_LT(0, ::write(pipes[1], &dummy, sizeof(dummy)));
  ::close(pipes[1]);

  // Wait for command to start to ensure all pre-exec scripts have
  // executed.
  ASSERT_TRUE(waitForFileCreation(container1Ready));

  const string veth = slave::PORT_MAPPING_VETH_PREFIX() + stringify(pid.get());
  const routing::Handle cls(routing::Handle(1, 0), 1);

  Result<htb::cls::Config> config = htb::cls::getConfig(veth, cls);
  ASSERT_SOME(config);
  ASSERT_EQ(minRate, config->rate);

  // Increase CPU to get to linear scaling.
  Future<Nothing> update = isolator.get()->update(
      containerId1,
      linearCpu.get());
  AWAIT_READY(update);

  config = htb::cls::getConfig(veth, cls);
  ASSERT_SOME(config);
  ASSERT_EQ(
      ingressRatePerCpu.bytes() * floor(linearCpu.get().cpus().get()),
      config->rate);

  // Increase CPU further to hit maximum limit.
  update = isolator.get()->update(
      containerId1,
      highCpu.get());
  AWAIT_READY(update);

  config = htb::cls::getConfig(veth, cls);
  ASSERT_SOME(config);
  ASSERT_EQ(maxRate, config->rate);

  // Kill the container
  AWAIT_READY(launcher.get()->destroy(containerId1));
  AWAIT_READY(isolator.get()->cleanup(containerId1));
}


TEST_F(PortMappingIsolatorTest, ROOT_ScaleIngressWithCPUAutoConfig)
{
  flags.ingress_rate_limit_per_container = None();
  flags.network_link_speed = Bytes(10000);

  // Change available CPUs to be 10.
  vector<string> resources = strings::split(flags.resources.get(), ";");
  std::replace_if(
      resources.begin(),
      resources.end(),
      [](const string& s) {return strings::startsWith(s, "cpus:");},
      "cpus:10");

  flags.resources = strings::join(";", resources);

  // Ingress rate limit per CPU should be 10000 / 10 = 1000.
  const Bytes ingressRatePerCpu = Bytes(1000);
  flags.ingress_rate_per_cpu = "auto";

  const Bytes minRate = 2000;
  flags.minimum_ingress_rate_limit = minRate;

  const Bytes maxRate = 4000;
  flags.maximum_ingress_rate_limit = maxRate;

  // CPU low enough for scaled network ingress to be increased to min
  // limit: 1 * 1000 < 2000 ==> ingress is 2000.
  Try<Resources> lowCpu = Resources::parse("cpus:1;mem:1024;disk:1024");
  ASSERT_SOME(lowCpu);

  // CPU sufficient to be in linear scaling region, greater than min
  // and less than max: 2000 < 3.1 * 1000 < 4000.
  Try<Resources> linearCpu = Resources::parse("cpus:3.1;mem:1024;disk:1024");
  ASSERT_SOME(linearCpu);

  // CPU high enough for scaled network ingress to be reduced to the
  // max limit: 5 * 1000 > 4000.
  Try<Resources> highCpu = Resources::parse("cpus:5;mem:1024;disk:1024");
  ASSERT_SOME(highCpu);

  Try<Isolator*> isolator = PortMappingIsolatorProcess::create(flags);
  ASSERT_SOME(isolator);

  Try<Launcher*> launcher = LinuxLauncher::create(flags);
  ASSERT_SOME(launcher);

  ExecutorInfo executorInfo;
  executorInfo.mutable_resources()->CopyFrom(lowCpu.get());

  ContainerID containerId1;
  containerId1.set_value(id::UUID::random().toString());

  ContainerConfig containerConfig1;
  containerConfig1.mutable_executor_info()->CopyFrom(executorInfo);

  Future<Option<ContainerLaunchInfo>> launchInfo1 =
    isolator.get()->prepare(containerId1, containerConfig1);
  AWAIT_READY(launchInfo1);
  ASSERT_SOME(launchInfo1.get());
  ASSERT_EQ(1, launchInfo1.get()->pre_exec_commands().size());

  int pipes[2];
  ASSERT_NE(-1, ::pipe(pipes));

  Try<pid_t> pid = launchHelper(
      launcher.get(),
      pipes,
      containerId1,
      "touch " + container1Ready + " && sleep 1000",
      launchInfo1.get());
  ASSERT_SOME(pid);

  // Reap the forked child.
  Future<Option<int>> status = process::reap(pid.get());

  // Continue in the parent.
  ::close(pipes[0]);

  // Isolate the forked child.
  AWAIT_READY(isolator.get()->isolate(containerId1, pid.get()));

  // Signal forked child to continue.
  char dummy;
  ASSERT_LT(0, ::write(pipes[1], &dummy, sizeof(dummy)));
  ::close(pipes[1]);

  // Wait for command to start to ensure all pre-exec scripts have
  // executed.
  ASSERT_TRUE(waitForFileCreation(container1Ready));

  const string veth = slave::PORT_MAPPING_VETH_PREFIX() + stringify(pid.get());
  const routing::Handle cls(routing::Handle(1, 0), 1);

  Result<htb::cls::Config> config = htb::cls::getConfig(veth, cls);
  ASSERT_SOME(config);
  ASSERT_EQ(minRate, config->rate);

  // Increase CPU to get to linear scaling.
  Future<Nothing> update = isolator.get()->update(
      containerId1,
      linearCpu.get());
  AWAIT_READY(update);

  config = htb::cls::getConfig(veth, cls);
  ASSERT_SOME(config);
  ASSERT_EQ(
      ingressRatePerCpu.bytes() * floor(linearCpu.get().cpus().get()),
      config->rate);

  // Increase CPU further to hit maximum limit.
  update = isolator.get()->update(
      containerId1,
      highCpu.get());
  AWAIT_READY(update);

  config = htb::cls::getConfig(veth, cls);
  ASSERT_SOME(config);
  ASSERT_EQ(maxRate, config->rate);

  // Kill the container
  AWAIT_READY(launcher.get()->destroy(containerId1));
  AWAIT_READY(isolator.get()->cleanup(containerId1));
}


TEST_F(PortMappingIsolatorTest, ROOT_Upgrade)
{
  const Bytes rate = Bytes(1000);

  flags.minimum_egress_rate_limit = 0;
  flags.egress_rate_limit_per_container = None();
  flags.minimum_ingress_rate_limit = 0;
  flags.ingress_rate_limit_per_container = None();
  flags.ingress_isolate_existing_containers = false;

  Try<Resources> resources = Resources::parse("cpus:1;mem:128;disk:1024");
  ASSERT_SOME(resources);

  Try<Isolator*> isolator = PortMappingIsolatorProcess::create(flags);
  ASSERT_SOME(isolator);

  Try<Launcher*> launcher = LinuxLauncher::create(flags);
  ASSERT_SOME(launcher);

  ExecutorInfo executorInfo;
  executorInfo.mutable_resources()->CopyFrom(resources.get());

  ContainerID containerId;
  containerId.set_value(id::UUID::random().toString());

  ContainerConfig containerConfig;
  containerConfig.mutable_executor_info()->CopyFrom(executorInfo);

  Future<Option<ContainerLaunchInfo>> launchInfo =
    isolator.get()->prepare(containerId, containerConfig);
  AWAIT_READY(launchInfo);
  ASSERT_SOME(launchInfo.get());
  ASSERT_EQ(1, launchInfo.get()->pre_exec_commands().size());

  int pipes[2];
  ASSERT_NE(-1, ::pipe(pipes));

  Try<pid_t> pid = launchHelper(
      launcher.get(),
      pipes,
      containerId,
      "touch " + container1Ready + " && sleep 1000",
      launchInfo.get());
  ASSERT_SOME(pid);

  // Reap the forked child.
  Future<Option<int>> status = process::reap(pid.get());

  // Continue in the parent.
  ::close(pipes[0]);

  // Isolate the forked child.
  AWAIT_READY(isolator.get()->isolate(containerId, pid.get()));

  // Signal forked child to continue.
  char dummy;
  ASSERT_LT(0, ::write(pipes[1], &dummy, sizeof(dummy)));
  ::close(pipes[1]);

  // Wait for command to start to ensure all pre-exec scripts have
  // executed.
  ASSERT_TRUE(waitForFileCreation(container1Ready));

  const string veth = slave::PORT_MAPPING_VETH_PREFIX() + stringify(pid.get());
  const routing::Handle cls(routing::Handle(1, 0), 1);

  Result<htb::cls::Config> egressConfig =
    recoverHTBConfig(pid.get(), eth0, flags);
  ASSERT_NONE(egressConfig);

  Result<htb::cls::Config> ingressConfig = htb::cls::getConfig(veth, cls);
  ASSERT_NONE(ingressConfig);

  // Turn rate limiting on.
  flags.egress_rate_limit_per_container = rate;
  flags.ingress_rate_limit_per_container = rate;

  // Recreate the isolator with the new flags.
  delete isolator.get();
  isolator = PortMappingIsolatorProcess::create(flags);
  ASSERT_SOME(isolator);

  ContainerState containerState;
  containerState.mutable_container_id()->CopyFrom(containerId);
  containerState.set_pid(pid.get());

  // Recover and rightsize the container as the agent does upon
  // executor re-registration.
  AWAIT_READY(isolator.get()->recover({containerState}, {}));
  AWAIT_READY(isolator.get()->update(containerId, resources.get()));

  egressConfig = recoverHTBConfig(pid.get(), eth0, flags);
  ASSERT_SOME(egressConfig);
  ASSERT_EQ(rate, egressConfig->rate);

  // Ingress isolation should not be turned on because we didn't allow
  // upgrading existing containers.
  ingressConfig = htb::cls::getConfig(veth, cls);
  ASSERT_NONE(ingressConfig);

  // Enable turning on ingress isolation for existing containers.
  flags.ingress_isolate_existing_containers = true;

  // Recreate the isolator with the new flags.
  delete isolator.get();
  isolator = PortMappingIsolatorProcess::create(flags);
  ASSERT_SOME(isolator);
  AWAIT_READY(isolator.get()->recover({containerState}, {}));
  AWAIT_READY(isolator.get()->update(containerId, resources.get()));

  egressConfig = recoverHTBConfig(pid.get(), eth0, flags);
  ASSERT_SOME(egressConfig);
  ASSERT_EQ(rate, egressConfig->rate);

  ingressConfig = htb::cls::getConfig(veth, cls);
  ASSERT_SOME(ingressConfig);
  ASSERT_EQ(rate, ingressConfig->rate);

  // Turn rate limiting off.
  flags.egress_rate_limit_per_container = None();
  flags.ingress_rate_limit_per_container = None();

  // Recreate the isolator with the new flags.
  delete isolator.get();
  isolator = PortMappingIsolatorProcess::create(flags);
  ASSERT_SOME(isolator);
  AWAIT_READY(isolator.get()->recover({containerState}, {}));
  AWAIT_READY(isolator.get()->update(containerId, resources.get()));

  egressConfig = recoverHTBConfig(pid.get(), eth0, flags);
  ASSERT_NONE(egressConfig);

  ingressConfig = htb::cls::getConfig(veth, cls);
  ASSERT_NONE(ingressConfig);

  // Kill the container.
  AWAIT_READY(launcher.get()->destroy(containerId));
  AWAIT_READY(isolator.get()->cleanup(containerId));

  delete launcher.get();
  delete isolator.get();
}


bool HasTCPSocketsCount(const ResourceStatistics& statistics)
{
  return statistics.has_net_tcp_active_connections() &&
    statistics.has_net_tcp_time_wait_connections();
}


bool HasTCPSocketsRTT(const ResourceStatistics& statistics)
{
  // We either have all of the following metrics or we have nothing.
  if (statistics.has_net_tcp_rtt_microsecs_p50() &&
      statistics.has_net_tcp_rtt_microsecs_p90() &&
      statistics.has_net_tcp_rtt_microsecs_p95() &&
      statistics.has_net_tcp_rtt_microsecs_p99()) {
    return true;
  } else {
    return false;
  }
}


bool HasTCPRetransSegs(const ResourceStatistics& statistics)
{
  return statistics.has_net_snmp_statistics() &&
         statistics.net_snmp_statistics().has_tcp_stats() &&
         statistics.net_snmp_statistics().tcp_stats().has_retranssegs();
}


Try<Interval<uint16_t>> getEphemeralPortRange(pid_t pid)
{
  Try<string> out = os::shell(
      "ip netns exec " + stringify(pid) +
      " cat /proc/sys/net/ipv4/ip_local_port_range");
  if (out.isError()) {
    return Error("Failed to read ip_local_port_range: " + out.error());
  }

  vector<string> ports = strings::split(strings::trim(out.get()), "\t");
  if (ports.size() != 2) {
    return Error("Unexpected ip_local_port_range format: " + out.get());
  }

  Try<uint16_t> begin = numify<uint16_t>(ports[0]);
  if (begin.isError()) {
    return Error("Failed to parse begin of ip_local_port_range: " + ports[0]);
  }

  Try<uint16_t> end = numify<uint16_t>(ports[1]);
  if (end.isError()) {
    return Error("Failed to parse end of ip_local_port_range: " + ports[1]);
  }

  return (Bound<uint16_t>::closed(begin.get()),
          Bound<uint16_t>::closed(end.get()));
}


// Test that RTT can be returned properly from usage(). This test is
// very similar to SmallEgressLimitTest in its setup.
TEST_F(PortMappingIsolatorTest, ROOT_NC_PortMappingStatistics)
{
  // To-be-tested egress rate limit, in Bytes/s.
  const Bytes rate = 2000;
  // Size of the data to send, in Bytes.
  const Bytes size = 20480;

  // Use a very small egress limit.
  flags.egress_rate_limit_per_container = rate;
  flags.minimum_egress_rate_limit = 0;
  flags.network_enable_socket_statistics_summary = true;
  flags.network_enable_socket_statistics_details = true;
  flags.network_enable_snmp_statistics = true;

  Try<Isolator*> isolator = PortMappingIsolatorProcess::create(flags);
  ASSERT_SOME(isolator);

  Try<Launcher*> launcher = LinuxLauncher::create(flags);
  ASSERT_SOME(launcher);

  // Open an nc server on the host side. Note that 'invalidPort' is
  // in neither 'ports' nor 'ephemeral_ports', which makes it a good
  // port to use on the host. We use this host's public IP because
  // connections to the localhost IP are filtered out when retrieving
  // the RTT information inside containers.
  ostringstream command1;
  command1 << "nc -l " << hostIP << " " << invalidPort << " > " << os::DEV_NULL;
  Try<Subprocess> s = subprocess(command1.str().c_str());
  ASSERT_SOME(s);

  // Set the executor's resources.
  ExecutorInfo executorInfo;
  executorInfo.mutable_resources()->CopyFrom(
      Resources::parse(container1Ports).get());

  ContainerID containerId;
  containerId.set_value(id::UUID::random().toString());

  // Use a relative temporary directory so it gets cleaned up
  // automatically with the test.
  Try<string> dir = os::mkdtemp(path::join(os::getcwd(), "XXXXXX"));
  ASSERT_SOME(dir);

  ContainerConfig containerConfig;
  containerConfig.mutable_executor_info()->CopyFrom(executorInfo);
  containerConfig.mutable_resources()->CopyFrom(executorInfo.resources());
  containerConfig.set_directory(dir.get());

  Future<Option<ContainerLaunchInfo>> launchInfo =
    isolator.get()->prepare(
        containerId,
        containerConfig);

  AWAIT_READY(launchInfo);
  ASSERT_SOME(launchInfo.get());
  ASSERT_EQ(1, launchInfo.get()->pre_exec_commands().size());

  // Fill 'size' bytes of data. The actual content does not matter.
  string data(size.bytes(), 'a');

  ostringstream command2;
  const string transmissionTime = path::join(os::getcwd(), "transmission_time");

  command2 << "echo 'Sending " << size.bytes()
           << " bytes of data under egress rate limit " << rate.bytes()
           << "Bytes/s...';";

  command2 << "{ time -p echo " << data << " | nc " << hostIP << " "
           << invalidPort << " ; } 2> " << transmissionTime << " && ";

  // Touch the guard file.
  command2 << "touch " << container1Ready;

  int pipes[2];
  ASSERT_NE(-1, ::pipe(pipes));

  Try<pid_t> pid = launchHelper(
      launcher.get(),
      pipes,
      containerId,
      command2.str(),
      launchInfo.get());

  ASSERT_SOME(pid);

  // Reap the forked child.
  Future<Option<int>> reap = process::reap(pid.get());

  // Continue in the parent.
  ::close(pipes[0]);

  // Isolate the forked child.
  AWAIT_READY(isolator.get()->isolate(containerId, pid.get()));

  // Now signal the child to continue.
  char dummy;
  ASSERT_LT(0, ::write(pipes[1], &dummy, sizeof(dummy)));
  ::close(pipes[1]);

  // Test that RTT can be returned while transmission is going. It is
  // possible that the first few statistics returned don't have a RTT
  // value because it takes a few round-trips to actually establish a
  // tcp connection and start sending data. Nevertheless, we should
  // see a meaningful result well within seconds.
  Duration waited = Duration::zero();
  do {
    os::sleep(Milliseconds(200));
    waited += Milliseconds(200);

    // Do an end-to-end test by calling `usage`.
    Future<ResourceStatistics> usage = isolator.get()->usage(containerId);
    AWAIT_READY(usage);

    if (usage->has_net_tcp_rtt_microsecs_p50() &&
        usage->has_net_tcp_active_connections()) {
      EXPECT_GT(usage->net_tcp_active_connections(), 0);

      // Test that requested number of ephemeral ports is reported.
      ASSERT_TRUE(usage->has_net_ephemeral_ports());
      const Value::Range& ephemeralPorts = usage->net_ephemeral_ports();
      EXPECT_EQ(flags.ephemeral_ports_per_container,
                ephemeralPorts.end() - ephemeralPorts.begin() + 1u);

      // Test that reported ports range is same as the one inside the
      // container.
      Try<Interval<uint16_t>> ports = getEphemeralPortRange(pid.get());
      ASSERT_SOME(ports);
      EXPECT_EQ(ports->lower(), ephemeralPorts.begin());
      EXPECT_EQ(ports->upper() - 1u, ephemeralPorts.end());

      break;
    }
  } while (waited < Seconds(5));
  ASSERT_LT(waited, Seconds(5));

  // While the connection is still active, try out different flag
  // combinations.
  Result<ResourceStatistics> statistics =
      statisticsHelper(pid.get(), true, true, true);
  ASSERT_SOME(statistics);
  EXPECT_TRUE(HasTCPSocketsCount(statistics.get()));
  EXPECT_TRUE(HasTCPSocketsRTT(statistics.get()));
  EXPECT_TRUE(HasTCPRetransSegs(statistics.get()));

  statistics = statisticsHelper(pid.get(), true, false, false);
  ASSERT_SOME(statistics);
  EXPECT_TRUE(HasTCPSocketsCount(statistics.get()));
  EXPECT_FALSE(HasTCPSocketsRTT(statistics.get()));
  EXPECT_FALSE(HasTCPRetransSegs(statistics.get()));

  statistics = statisticsHelper(pid.get(), false, true, true);
  ASSERT_SOME(statistics);
  EXPECT_FALSE(HasTCPSocketsCount(statistics.get()));
  EXPECT_TRUE(HasTCPSocketsRTT(statistics.get()));
  EXPECT_TRUE(HasTCPRetransSegs(statistics.get()));

  statistics = statisticsHelper(pid.get(), false, false, false);
  ASSERT_SOME(statistics);
  EXPECT_FALSE(HasTCPSocketsCount(statistics.get()));
  EXPECT_FALSE(HasTCPSocketsRTT(statistics.get()));
  EXPECT_FALSE(HasTCPRetransSegs(statistics.get()));

  // Wait for the command to finish.
  ASSERT_TRUE(waitForFileCreation(container1Ready));

  // Make sure the nc server exits normally.
  Future<Option<int>> status = s->status();
  AWAIT_READY(status);
  EXPECT_SOME_EQ(0, status.get());

  // Ensure all processes are killed.
  AWAIT_READY(launcher.get()->destroy(containerId));

  // Let the isolator clean up.
  AWAIT_READY(isolator.get()->cleanup(containerId));

  delete isolator.get();
  delete launcher.get();
}


// Verify that rate statistics can be returned properly from
// 'usage()'. This test is very similar to SmallIngressLimitTest in
// setup.
TEST_F(PortMappingIsolatorTest, ROOT_NC_PortMappingRateStatistics)
{
  const Bytes rate = 2000;
  const Bytes size = 20480;

  flags.ingress_rate_limit_per_container = rate;
  flags.minimum_ingress_rate_limit = 0;
  flags.network_enable_rate_statistics = true;
  flags.network_rate_statistics_window = Seconds(5);
  flags.network_rate_statistics_interval = Milliseconds(50);

  Try<Isolator*> isolator = PortMappingIsolatorProcess::create(flags);
  ASSERT_SOME(isolator);

  Try<Launcher*> launcher = LinuxLauncher::create(flags);
  ASSERT_SOME(launcher);

  ExecutorInfo executorInfo;
  executorInfo.mutable_resources()->CopyFrom(
      Resources::parse(container1Ports).get());

  ContainerID containerId;
  containerId.set_value(id::UUID::random().toString());

  Try<string> dir = os::mkdtemp(path::join(os::getcwd(), "XXXXXX"));
  ASSERT_SOME(dir);

  ContainerConfig containerConfig;
  containerConfig.mutable_executor_info()->CopyFrom(executorInfo);
  containerConfig.mutable_resources()->CopyFrom(executorInfo.resources());
  containerConfig.set_directory(dir.get());

  Future<Option<ContainerLaunchInfo>> launchInfo = isolator.get()->prepare(
      containerId, containerConfig);
  AWAIT_READY(launchInfo);
  ASSERT_SOME(launchInfo.get());
  ASSERT_EQ(1, launchInfo.get()->pre_exec_commands().size());

  ostringstream cmd1;
  cmd1 << "touch " << container1Ready << " && ";
  cmd1 << "nc -l -k localhost " << validPort << " > /dev/null";

  int pipes[2];
  ASSERT_NE(-1, ::pipe(pipes));

  Try<pid_t> pid = launchHelper(
      launcher.get(),
      pipes,
      containerId,
      cmd1.str(),
      launchInfo.get());

  ASSERT_SOME(pid);

  // Reap the forked child.
  Future<Option<int>> reap = process::reap(pid.get());

  // Continue in the parent.
  ::close(pipes[0]);

  // Isolate the forked child.
  AWAIT_READY(isolator.get()->isolate(containerId, pid.get()));

  // Now signal the child to continue.
  char dummy;
  ASSERT_LT(0, ::write(pipes[1], &dummy, sizeof(dummy)));
  ::close(pipes[1]);

  // Wait for the command to finish.
  ASSERT_TRUE(waitForFileCreation(container1Ready));

  const string data(size.bytes(), 'a');

  ostringstream cmd2;
  cmd2 << "echo " << data << " | nc localhost " << validPort;

  Stopwatch stopwatch;
  stopwatch.start();
  ASSERT_SOME(os::shell(cmd2.str()));
  Duration time = stopwatch.elapsed();

  // Allow the time to deviate up to 1sec here to compensate for burstness.
  Duration expectedTime = Seconds(size.bytes() / rate.bytes() - 1);
  ASSERT_GE(time, expectedTime);

  // Number of samples that should fit into the window.
  const size_t samples = flags.network_rate_statistics_window->secs() /
    flags.network_rate_statistics_interval->secs();

  // Verify that TX and RX rates have been returned with resource
  // statistics. It's hard to verify actual values here because of
  // burstness.
  Future<ResourceStatistics> usage = isolator.get()->usage(containerId);
  AWAIT_READY(usage);
  EXPECT_TRUE(usage->has_net_rate_statistics());

  const ResourceStatistics::RateStatistics& rates =
    usage->net_rate_statistics();
  EXPECT_TRUE(rates.has_tx_rate());
  EXPECT_TRUE(rates.tx_rate().has_p90());
  EXPECT_TRUE(rates.tx_rate().has_samples());
  EXPECT_GE(samples, rates.tx_rate().samples());
  EXPECT_TRUE(rates.has_tx_packet_rate());
  EXPECT_TRUE(rates.tx_packet_rate().has_p90());
  EXPECT_TRUE(rates.has_tx_drop_rate());
  EXPECT_TRUE(rates.tx_drop_rate().has_p90());
  EXPECT_TRUE(rates.has_tx_error_rate());
  EXPECT_TRUE(rates.tx_error_rate().has_p90());
  EXPECT_TRUE(rates.has_rx_rate());
  EXPECT_TRUE(rates.rx_rate().has_p90());
  EXPECT_TRUE(rates.has_rx_packet_rate());
  EXPECT_TRUE(rates.rx_packet_rate().has_p90());
  EXPECT_TRUE(rates.has_rx_drop_rate());
  EXPECT_TRUE(rates.rx_drop_rate().has_p90());
  EXPECT_TRUE(rates.has_rx_error_rate());
  EXPECT_TRUE(rates.rx_error_rate().has_p90());

  EXPECT_TRUE(rates.has_sampling_window_secs());
  EXPECT_EQ(
      flags.network_rate_statistics_window->secs(),
      rates.sampling_window_secs());
  EXPECT_TRUE(rates.has_sampling_interval_secs());
  EXPECT_EQ(
      flags.network_rate_statistics_interval->secs(),
      rates.sampling_interval_secs());

  // Ensure all processes are killed.
  AWAIT_READY(launcher.get()->destroy(containerId));

  // Let the isolator clean up.
  AWAIT_READY(isolator.get()->cleanup(containerId));

  delete isolator.get();
  delete launcher.get();
}


// Verify that PercentileRatesCollector calculates rates correctly.
TEST(RatesCollectorTest, PercentileRatesCollector)
{
  Clock::pause();
  const Duration window = Seconds(10);
  const Duration interval = Seconds(1);
  const Time now = Clock::now();

  PercentileRatesCollector collector(0, window, interval);

  // No samples.
  EXPECT_NONE(collector.txRate());
  EXPECT_NONE(collector.txPacketRate());
  EXPECT_NONE(collector.txDropRate());
  EXPECT_NONE(collector.txErrorRate());
  EXPECT_NONE(collector.rxRate());
  EXPECT_NONE(collector.rxPacketRate());
  EXPECT_NONE(collector.rxDropRate());
  EXPECT_NONE(collector.rxErrorRate());

  const auto createSample = [](
      uint64_t txBytes,
      uint64_t txPackets,
      uint64_t txDropped,
      uint64_t txErrors,
      uint64_t rxBytes,
      uint64_t rxPackets,
      uint64_t rxDropped,
      uint64_t rxErrors) -> hashmap<string, uint64_t> {
    return {{"tx_bytes", txBytes},
            {"tx_packets", txPackets},
            {"tx_dropped", txDropped},
            {"tx_errors", txErrors},
            {"rx_bytes", rxBytes},
            {"rx_packets", rxPackets},
            {"rx_dropped", rxDropped},
            {"rx_errors", rxErrors}};
  };

  // Simulate ingress traffic burst at 100 B/s for the first 2 sec and
  // steady 50 B/s rate for 3 sec after that. Egress traffic rate was
  // 10 B/s for the first 2 sec and 0 for the rest of the time.
  collector.sample(now, createSample(0, 0, 0, 0, 0, 0, 0, 0));
  collector.sample(now + Seconds(1), createSample(100, 10, 5, 1, 10, 1, 1, 1));
  collector.sample(now + Seconds(2), createSample(200, 20, 10, 2, 20, 2, 2, 2));
  collector.sample(now + Seconds(3), createSample(250, 25, 11, 3, 20, 2, 2, 2));
  collector.sample(now + Seconds(4), createSample(300, 30, 12, 4, 20, 2, 2, 2));
  collector.sample(now + Seconds(5), createSample(350, 35, 13, 5, 20, 2, 2, 2));

  Option<Statistics<uint64_t>> rxRate = collector.rxRate();
  ASSERT_SOME(rxRate);
  EXPECT_EQ(5u, rxRate->count);   // Number of statistics samples.
  EXPECT_EQ(100u, rxRate->max);   // Max seen byte rate.
  EXPECT_EQ(50u, rxRate->min);    // Min seen byte rate.
  EXPECT_EQ(100u, rxRate->p90);   // p90 is 4.5th sample here.
  EXPECT_EQ(50u, rxRate->p50);    // p50 is 2.5th sample here.

  Option<Statistics<uint64_t>> rxPacketRate = collector.rxPacketRate();
  ASSERT_SOME(rxPacketRate);
  EXPECT_EQ(5u, rxPacketRate->count);
  EXPECT_EQ(10u, rxPacketRate->max);
  EXPECT_EQ(5u, rxPacketRate->min);
  EXPECT_EQ(10u, rxPacketRate->p90);
  EXPECT_EQ(5u, rxPacketRate->p50);

  Option<Statistics<uint64_t>> rxDropRate = collector.rxDropRate();
  ASSERT_SOME(rxDropRate);
  EXPECT_EQ(5u, rxDropRate->count);
  EXPECT_EQ(5u, rxDropRate->max);
  EXPECT_EQ(1u, rxDropRate->min);
  EXPECT_EQ(5u, rxDropRate->p90);
  EXPECT_EQ(1u, rxDropRate->p50);

  // RX error rate is constantly 1 here.
  Option<Statistics<uint64_t>> rxErrorRate = collector.rxErrorRate();
  ASSERT_SOME(rxErrorRate);
  EXPECT_EQ(5u, rxErrorRate->count);
  EXPECT_EQ(1u, rxErrorRate->max);
  EXPECT_EQ(1u, rxErrorRate->min);
  EXPECT_EQ(1u, rxErrorRate->p90);
  EXPECT_EQ(1u, rxErrorRate->p50);

  Option<Statistics<uint64_t>> txRate = collector.txRate();
  ASSERT_SOME(txRate);
  EXPECT_EQ(5u, txRate->count);
  EXPECT_EQ(10u, txRate->max);
  EXPECT_EQ(0u, txRate->min);
  EXPECT_EQ(10u, txRate->p90);
  EXPECT_EQ(0u, txRate->p50);

  Option<Statistics<uint64_t>> txPacketRate = collector.txPacketRate();
  ASSERT_SOME(txPacketRate);
  EXPECT_EQ(5u, txPacketRate->count);
  EXPECT_EQ(1u, txPacketRate->max);
  EXPECT_EQ(0u, txPacketRate->min);
  EXPECT_EQ(1u, txPacketRate->p90);
  EXPECT_EQ(0u, txPacketRate->p50);

  Option<Statistics<uint64_t>> txDropRate = collector.txDropRate();
  ASSERT_SOME(txDropRate);
  EXPECT_EQ(5u, txDropRate->count);
  EXPECT_EQ(1u, txDropRate->max);
  EXPECT_EQ(0u, txDropRate->min);
  EXPECT_EQ(1u, txDropRate->p90);
  EXPECT_EQ(0u, txDropRate->p50);

  Option<Statistics<uint64_t>> txErrorRate = collector.txErrorRate();
  ASSERT_SOME(txErrorRate);
  EXPECT_EQ(5u, txErrorRate->count);
  EXPECT_EQ(1u, txErrorRate->max);
  EXPECT_EQ(0u, txErrorRate->min);
  EXPECT_EQ(1u, txErrorRate->p90);
  EXPECT_EQ(0u, txErrorRate->p50);

  Clock::resume();
}


static uint16_t roundUpToPow2(uint16_t x)
{
  uint16_t r = 1 << static_cast<uint16_t>(std::log2(x));
  return x == r ? x : (r << 1);
}


// This test verifies that the isolator properly cleans up the
// container that was not isolated, and doesn't leak ephemeral ports.
TEST_F(PortMappingIsolatorTest, ROOT_CleanupNotIsolated)
{
  Try<Resources> resources = Resources::parse(flags.resources.get());
  ASSERT_SOME(resources);
  Try<IntervalSet<uint16_t>> ephemeralPorts =
    rangesToIntervalSet<uint16_t>(resources->ephemeral_ports().get());
  ASSERT_SOME(ephemeralPorts);

  // Increase the number of ephemeral ports per container so that we
  // won't be able to launch a second container unless ports used by
  // the first one are deallocated.
  flags.ephemeral_ports_per_container =
    roundUpToPow2(ephemeralPorts->size() / 2 + 1);

  Try<Isolator*> _isolator = PortMappingIsolatorProcess::create(flags);
  ASSERT_SOME(_isolator);
  Owned<Isolator> isolator(_isolator.get());

  ExecutorInfo executorInfo;
  executorInfo.mutable_resources()->CopyFrom(
      Resources::parse(container1Ports).get());

  ContainerID containerId1;
  containerId1.set_value(id::UUID::random().toString());

  Try<string> dir1 = os::mkdtemp(path::join(os::getcwd(), "XXXXXX"));
  ASSERT_SOME(dir1);

  ContainerConfig containerConfig1;
  containerConfig1.mutable_executor_info()->CopyFrom(executorInfo);
  containerConfig1.set_directory(dir1.get());

  Future<Option<ContainerLaunchInfo>> launchInfo1 =
    isolator->prepare(containerId1, containerConfig1);
  AWAIT_READY(launchInfo1);
  ASSERT_SOME(launchInfo1.get());
  ASSERT_EQ(1, launchInfo1.get()->pre_exec_commands().size());

  // Simulate container destruction during preparation and clean up
  // not isolated container.
  AWAIT_READY(isolator->cleanup(containerId1));

  executorInfo.mutable_resources()->CopyFrom(
      Resources::parse(container2Ports).get());

  ContainerID containerId2;
  containerId2.set_value(id::UUID::random().toString());

  Try<string> dir2 = os::mkdtemp(path::join(os::getcwd(), "XXXXXX"));
  ASSERT_SOME(dir2);

  ContainerConfig containerConfig2;
  containerConfig2.mutable_executor_info()->CopyFrom(executorInfo);
  containerConfig2.set_directory(dir2.get());

  Future<Option<ContainerLaunchInfo>> launchInfo2 =
    isolator->prepare(containerId2, containerConfig2);
  AWAIT_READY(launchInfo2);
  ASSERT_SOME(launchInfo2.get());
  ASSERT_EQ(1, launchInfo2.get()->pre_exec_commands().size());

  AWAIT_READY(isolator->cleanup(containerId2));
}


class PortMappingMesosTest : public ContainerizerTest<MesosContainerizer>
{
public:
  virtual void SetUp()
  {
    ContainerizerTest<MesosContainerizer>::SetUp();

    // Guess the name of the public interface.
    Result<string> _eth0 = link::eth0();
    ASSERT_SOME(_eth0) << "Failed to guess the name of the public interface";

    eth0 = _eth0.get();

    LOG(INFO) << "Using " << eth0 << " as the public interface";

    // Guess the name of the loopback interface.
    Result<string> _lo = link::lo();
    ASSERT_SOME(_lo) << "Failed to guess the name of the loopback interface";

    lo = _lo.get();

    LOG(INFO) << "Using " << lo << " as the loopback interface";

    cleanup(eth0, lo);
  }

  virtual void TearDown()
  {
    cleanup(eth0, lo);

    ContainerizerTest<MesosContainerizer>::TearDown();
  }

  // Name of the host eth0 and lo.
  string eth0;
  string lo;
};


// Test the scenario where the network isolator is asked to recover
// both types of containers: containers that were previously managed
// by network isolator, and containers that weren't.
TEST_F(PortMappingMesosTest, ROOT_CGROUPS_RecoverMixedContainers)
{
  master::Flags masterFlags = CreateMasterFlags();

  Try<Owned<cluster::Master>> master = StartMaster(masterFlags);
  ASSERT_SOME(master);

  // Start the first slave without the network isolator.
  slave::Flags slaveFlags = CreateSlaveFlags();

  // NOTE: This is to make sure that we use the linux launcher which
  // is consistent with the launchers we use for other containerizers
  // we create in this test. Also, this will bypass MESOS-2554.
  slaveFlags.isolation = "cgroups/cpu,cgroups/mem";

  Fetcher fetcher(slaveFlags);

  Try<MesosContainerizer*> _containerizer =
    MesosContainerizer::create(slaveFlags, true, &fetcher);

  ASSERT_SOME(_containerizer);

  Owned<MesosContainerizer> containerizer(_containerizer.get());

  Owned<MasterDetector> detector = master.get()->createDetector();

  Try<Owned<cluster::Slave>> slave = StartSlave(
      detector.get(),
      containerizer.get(),
      slaveFlags);

  ASSERT_SOME(slave);

  MockScheduler sched;

  // Enable checkpointing for the framework.
  FrameworkInfo frameworkInfo = DEFAULT_FRAMEWORK_INFO;
  frameworkInfo.set_checkpoint(true);

  MesosSchedulerDriver driver(
      &sched, frameworkInfo, master.get()->pid, DEFAULT_CREDENTIAL);

  EXPECT_CALL(sched, registered(_, _, _));

  Filters filters;
  filters.set_refuse_seconds(0);

  // NOTE: We set filter explicitly here so that the resources will
  // not be filtered for 5 seconds (the default).
  Future<vector<Offer>> offers1;
  EXPECT_CALL(sched, resourceOffers(_, _))
    .WillOnce(FutureArg<1>(&offers1))
    .WillRepeatedly(DeclineOffers(filters));      // Ignore subsequent offers.

  driver.start();

  AWAIT_READY(offers1);
  ASSERT_FALSE(offers1->empty());

  Offer offer1 = offers1.get()[0];

  // Start a long running task without using the network isolator.
  TaskInfo task1 = createTask(
      offer1.slave_id(),
      Resources::parse("cpus:1;mem:512").get(),
      "sleep 1000");

  EXPECT_CALL(sched, statusUpdate(_, _))
    .WillRepeatedly(Return());

  Future<Nothing> _statusUpdateAcknowledgement1 =
    FUTURE_DISPATCH(_, &Slave::_statusUpdateAcknowledgement);

  driver.launchTasks(offers1.get()[0].id(), {task1}, filters);

  // Wait for the ACK to be checkpointed.
  AWAIT_READY(_statusUpdateAcknowledgement1);

  slave.get()->terminate();

  Future<Nothing> _recover1 = FUTURE_DISPATCH(_, &Slave::_recover);

  Future<SlaveReregisteredMessage> slaveReregisteredMessage1 =
    FUTURE_PROTOBUF(SlaveReregisteredMessage(), _, _);

  Future<vector<Offer>> offers2;
  EXPECT_CALL(sched, resourceOffers(_, _))
    .WillOnce(FutureArg<1>(&offers2))
    .WillRepeatedly(DeclineOffers(filters));      // Ignore subsequent offers.

  // Restart the slave with the network isolator.
  slaveFlags.isolation += ",network/port_mapping";

  _containerizer = MesosContainerizer::create(slaveFlags, true, &fetcher);
  ASSERT_SOME(_containerizer);
  containerizer.reset(_containerizer.get());

  slave = StartSlave(detector.get(), containerizer.get(), slaveFlags);
  ASSERT_SOME(slave);

  AWAIT_READY(_recover1);
  AWAIT_READY(slaveReregisteredMessage1);

  Clock::pause();

  Clock::settle(); // Make sure an allocation is scheduled.
  Clock::advance(masterFlags.allocation_interval);

  Clock::resume();

  AWAIT_READY(offers2);
  ASSERT_FALSE(offers2->empty());

  Offer offer2 = offers2.get()[0];

  // Start a long running task using the network isolator.
  TaskInfo task2 = createTask(offer2, "sleep 1000");

  EXPECT_CALL(sched, statusUpdate(_, _))
    .WillRepeatedly(Return());

  Future<Nothing> _statusUpdateAcknowledgement2 =
    FUTURE_DISPATCH(_, &Slave::_statusUpdateAcknowledgement);

  driver.launchTasks(offers2.get()[0].id(), {task2});

  // Wait for the ACK to be checkpointed.
  AWAIT_READY(_statusUpdateAcknowledgement2);

  slave.get()->terminate();

  Future<Nothing> _recover2 = FUTURE_DISPATCH(_, &Slave::_recover);

  Future<SlaveReregisteredMessage> slaveReregisteredMessage2 =
    FUTURE_PROTOBUF(SlaveReregisteredMessage(), _, _);

  // Restart the slave with the network isolator. This is to verify
  // the slave recovery case where one task is running with the
  // network isolator and another task is running without it.
  _containerizer = MesosContainerizer::create(slaveFlags, true, &fetcher);
  ASSERT_SOME(_containerizer);
  containerizer.reset(_containerizer.get());

  slave = StartSlave(detector.get(), containerizer.get(), slaveFlags);
  ASSERT_SOME(slave);

  AWAIT_READY(_recover2);
  AWAIT_READY(slaveReregisteredMessage2);

  // Ensure that both containers (with and without network isolation)
  // were recovered.
  Future<hashset<ContainerID>> containers = containerizer.get()->containers();
  AWAIT_READY(containers);
  EXPECT_EQ(2u, containers->size());

  foreach (const ContainerID& containerId, containers.get()) {
    // Do some basic checks to make sure the network isolator can
    // handle mixed types of containers correctly.
    Future<ResourceStatistics> usage = containerizer.get()->usage(containerId);
    AWAIT_READY(usage);

    // TODO(chzhcn): Write a more thorough test for update.
  }

  driver.stop();
  driver.join();
}


// Test that all configurations (tc filters etc) is cleaned up for an
// orphaned container using the network isolator.
TEST_F(PortMappingMesosTest, ROOT_CGROUPS_CleanUpOrphan)
{
  Try<Owned<cluster::Master>> master = StartMaster();
  ASSERT_SOME(master);

  slave::Flags flags = CreateSlaveFlags();

  // NOTE: We add 'cgroups/cpu,cgroups/mem' to bypass MESOS-2554.
  flags.isolation = "cgroups/cpu,cgroups/mem,network/port_mapping";

  Fetcher fetcher(flags);

  Try<MesosContainerizer*> _containerizer =
    MesosContainerizer::create(flags, true, &fetcher);

  ASSERT_SOME(_containerizer);
  Owned<MesosContainerizer> containerizer(_containerizer.get());

  Owned<MasterDetector> detector = master.get()->createDetector();
  Try<Owned<cluster::Slave>> slave =
    StartSlave(detector.get(), containerizer.get(), flags);

  ASSERT_SOME(slave);

  MockScheduler sched;

  // Enable checkpointing for the framework.
  FrameworkInfo frameworkInfo = DEFAULT_FRAMEWORK_INFO;
  frameworkInfo.set_checkpoint(true);

  MesosSchedulerDriver driver(
      &sched, frameworkInfo, master.get()->pid, DEFAULT_CREDENTIAL);

  Future<FrameworkID> frameworkId;
  EXPECT_CALL(sched, registered(_, _, _))
    .WillOnce(FutureArg<1>(&frameworkId));

  Future<vector<Offer>> offers;
  EXPECT_CALL(sched, resourceOffers(_, _))
    .WillOnce(FutureArg<1>(&offers))
    .WillRepeatedly(DeclineOffers());      // Ignore subsequent offers.

  driver.start();

  AWAIT_READY(offers);
  ASSERT_FALSE(offers->empty());

  // Start a long running task using network islator.
  TaskInfo task = createTask(offers.get()[0], "sleep 1000");

  EXPECT_CALL(sched, statusUpdate(_, _))
    .Times(2);

  Future<Nothing> _statusUpdateAcknowledgement1 =
    FUTURE_DISPATCH(_, &Slave::_statusUpdateAcknowledgement);

  Future<Nothing> _statusUpdateAcknowledgement2 =
    FUTURE_DISPATCH(_, &Slave::_statusUpdateAcknowledgement);

  driver.launchTasks(offers.get()[0].id(), {task});

  // Wait for the ACKs to be checkpointed.
  AWAIT_READY(_statusUpdateAcknowledgement1);
  AWAIT_READY(_statusUpdateAcknowledgement2);

  Future<hashset<ContainerID>> containers = containerizer->containers();

  AWAIT_READY(containers);
  ASSERT_EQ(1u, containers->size());

  ContainerID containerId = *containers->begin();

  slave.get()->terminate();

  // Wipe the slave meta directory so that the slave will treat the
  // above running task as an orphan.
  ASSERT_SOME(os::rmdir(paths::getMetaRootDir(flags.work_dir)));

  Future<SlaveRegisteredMessage> slaveRegisteredMessage =
    FUTURE_PROTOBUF(SlaveRegisteredMessage(), _, _);

  _containerizer = MesosContainerizer::create(flags, true, &fetcher);
  ASSERT_SOME(_containerizer);

  containerizer.reset(_containerizer.get());

  // Restart the slave.
  slave = StartSlave(detector.get(), containerizer.get(), flags);
  ASSERT_SOME(slave);

  // Wait until slave recovery is complete.
  Future<Nothing> _recover = FUTURE_DISPATCH(_, &Slave::_recover);
  AWAIT_READY_FOR(_recover, Seconds(60));

  // Wait until the orphan containers are cleaned up.
  AWAIT_READY_FOR(containerizer.get()->wait(containerId), Seconds(60));
  AWAIT_READY(slaveRegisteredMessage);

  // Expect that qdiscs still exist on eth0 and lo but with no filters.
  Try<bool> hostEth0ExistsQdisc = ingress::exists(eth0);
  EXPECT_SOME_TRUE(hostEth0ExistsQdisc);

  Try<bool> hostLoExistsQdisc = ingress::exists(lo);
  EXPECT_SOME_TRUE(hostLoExistsQdisc);

  Result<vector<ip::Classifier>> classifiers =
    ip::classifiers(eth0, ingress::HANDLE);

  EXPECT_SOME(classifiers);
  EXPECT_TRUE(classifiers->empty());

  classifiers = ip::classifiers(lo, ingress::HANDLE);
  EXPECT_SOME(classifiers);
  EXPECT_TRUE(classifiers->empty());

  // Expect no 'veth' devices.
  Try<set<string>> links = net::links();
  ASSERT_SOME(links);
  foreach (const string& name, links.get()) {
    EXPECT_FALSE(strings::startsWith(name, slave::PORT_MAPPING_VETH_PREFIX()));
  }

  // Expect no files in bind mount directory.
  Try<list<string>> files = os::ls(slave::PORT_MAPPING_BIND_MOUNT_ROOT());
  ASSERT_SOME(files);
  EXPECT_TRUE(files->empty());

  driver.stop();
  driver.join();
}


// This test verifies the creation and destruction of the network
// namespace handle symlink. The symlink was introduced in 0.23.0.
TEST_F(PortMappingMesosTest, ROOT_NetworkNamespaceHandleSymlink)
{
  Try<Owned<cluster::Master>> master = StartMaster();
  ASSERT_SOME(master);

  slave::Flags flags = CreateSlaveFlags();
  flags.isolation = "network/port_mapping";

  Fetcher fetcher(flags);

  Try<MesosContainerizer*> _containerizer =
    MesosContainerizer::create(flags, true, &fetcher);

  ASSERT_SOME(_containerizer);
  Owned<MesosContainerizer> containerizer(_containerizer.get());

  Owned<MasterDetector> detector = master.get()->createDetector();

  Try<Owned<cluster::Slave>> slave =
    StartSlave(detector.get(), containerizer.get(), flags);
  ASSERT_SOME(slave);

  MockScheduler sched;

  MesosSchedulerDriver driver(
      &sched, DEFAULT_FRAMEWORK_INFO, master.get()->pid, DEFAULT_CREDENTIAL);

  EXPECT_CALL(sched, registered(_, _, _));

  Future<vector<Offer>> offers;
  EXPECT_CALL(sched, resourceOffers(_, _))
    .WillOnce(FutureArg<1>(&offers))
    .WillRepeatedly(DeclineOffers());      // Ignore subsequent offers.

  driver.start();

  AWAIT_READY(offers);
  ASSERT_FALSE(offers->empty());

  // Start a long running task using network islator.
  TaskInfo task = createTask(offers.get()[0], "sleep 1000");

  Future<TaskStatus> status0;
  Future<TaskStatus> status1;
  Future<TaskStatus> status2;
  EXPECT_CALL(sched, statusUpdate(&driver, _))
    .WillOnce(FutureArg<1>(&status0))
    .WillOnce(FutureArg<1>(&status1))
    .WillOnce(FutureArg<1>(&status2))
    .WillRepeatedly(Return());       // Ignore subsequent updates.

  driver.launchTasks(offers.get()[0].id(), {task});

  AWAIT_READY(status0);
  EXPECT_EQ(task.task_id(), status0->task_id());
  EXPECT_EQ(TASK_STARTING, status0->state());

  AWAIT_READY(status1);
  EXPECT_EQ(task.task_id(), status1->task_id());
  EXPECT_EQ(TASK_RUNNING, status1->state());

  Future<hashset<ContainerID>> containers = containerizer->containers();
  AWAIT_READY(containers);
  ASSERT_EQ(1u, containers->size());

  ContainerID containerId = *(containers->begin());

  const string symlink = path::join(
      slave::PORT_MAPPING_BIND_MOUNT_SYMLINK_ROOT(),
      stringify(containerId));

  EXPECT_TRUE(os::exists(symlink));
  EXPECT_TRUE(os::stat::islink(symlink));

  Future<Option<ContainerTermination>> termination =
    containerizer->wait(containerId);

  driver.killTask(task.task_id());

  AWAIT_READY(status2);
  EXPECT_EQ(task.task_id(), status2->task_id());
  EXPECT_EQ(TASK_KILLED, status2->state());

  AWAIT_READY(termination);
  EXPECT_SOME(termination.get());

  EXPECT_FALSE(os::exists(symlink));

  driver.stop();
  driver.join();
}


// This test verifies that the isolator is able to recover a mix of
// known and unknown orphans. This is used to capture the regression
// described in MESOS-2914.
TEST_F(PortMappingMesosTest, ROOT_CGROUPS_RecoverMixedKnownAndUnKnownOrphans)
{
  Try<Owned<cluster::Master>> master = StartMaster();
  ASSERT_SOME(master);

  slave::Flags flags = CreateSlaveFlags();
  flags.isolation = "network/port_mapping";

  Fetcher fetcher(flags);

  Try<MesosContainerizer*> _containerizer =
    MesosContainerizer::create(flags, true, &fetcher);

  ASSERT_SOME(_containerizer);
  Owned<MesosContainerizer> containerizer(_containerizer.get());

  Owned<MasterDetector> detector = master.get()->createDetector();

  Try<Owned<cluster::Slave>> slave =
    StartSlave(detector.get(), containerizer.get(), flags);
  ASSERT_SOME(slave);

  MockScheduler sched;

  FrameworkInfo frameworkInfo = DEFAULT_FRAMEWORK_INFO;
  frameworkInfo.set_checkpoint(true);

  MesosSchedulerDriver driver(
      &sched, frameworkInfo, master.get()->pid, DEFAULT_CREDENTIAL);

  EXPECT_CALL(sched, registered(_, _, _));

  Future<vector<Offer>> offers;
  EXPECT_CALL(sched, resourceOffers(_, _))
    .WillOnce(FutureArg<1>(&offers))
    .WillRepeatedly(DeclineOffers());      // Ignore subsequent offers.

  driver.start();

  AWAIT_READY(offers);
  ASSERT_FALSE(offers->empty());

  Offer offer = offers.get()[0];

  TaskInfo task1 = createTask(
      offer.slave_id(),
      Resources::parse("cpus:1;mem:64").get(),
      "sleep 1000");

  TaskInfo task2 = createTask(
      offer.slave_id(),
      Resources::parse("cpus:1;mem:64").get(),
      "sleep 1000");

  Future<TaskStatus> status1;
  Future<TaskStatus> status2;
  Future<TaskStatus> status3;
  Future<TaskStatus> status4;
  EXPECT_CALL(sched, statusUpdate(&driver, _))
    .WillOnce(FutureArg<1>(&status1))
    .WillOnce(FutureArg<1>(&status2))
    .WillOnce(FutureArg<1>(&status3))
    .WillOnce(FutureArg<1>(&status4))
    .WillRepeatedly(Return());       // Ignore subsequent updates.

  driver.launchTasks(offers.get()[0].id(), {task1, task2});

  // Only check the first and the last status, as the other two might
  // be interleaved between TASK_STARTING and TASK_RUNNING.
  AWAIT_READY(status1);
  ASSERT_EQ(TASK_STARTING, status1->state());

  AWAIT_READY(status4);
  ASSERT_EQ(TASK_RUNNING, status4->state());

  // Obtain the container IDs.
  Future<hashset<ContainerID>> containers = containerizer->containers();
  AWAIT_READY(containers);
  ASSERT_EQ(2u, containers->size());

  auto iterator = containers->begin();
  const ContainerID containerId1 = *iterator;
  const ContainerID containerId2 = *(++iterator);

  slave.get()->terminate();

  // Wipe the slave meta directory so that the slave will treat the
  // above running tasks as orphans.
  ASSERT_SOME(os::rmdir(paths::getMetaRootDir(flags.work_dir)));

  // Remove the network namespace symlink for one container so that it
  // becomes an unknown orphan.
  const string symlink = path::join(
      slave::PORT_MAPPING_BIND_MOUNT_SYMLINK_ROOT(),
      stringify(containerId1));

  ASSERT_TRUE(os::exists(symlink));
  ASSERT_TRUE(os::stat::islink(symlink));
  ASSERT_SOME(os::rm(symlink));

  Future<SlaveRegisteredMessage> slaveRegisteredMessage =
    FUTURE_PROTOBUF(SlaveRegisteredMessage(), _, _);

  // Destroy the old containerizer first so that it won't remove new
  // containerizer's metrics.
  containerizer.reset();

  _containerizer = MesosContainerizer::create(flags, true, &fetcher);
  ASSERT_SOME(_containerizer);

  containerizer.reset(_containerizer.get());

  // Restart the slave.
  slave = StartSlave(detector.get(), containerizer.get(), flags);
  ASSERT_SOME(slave);

  // Wait until slave recovery is complete.
  Future<Nothing> _recover = FUTURE_DISPATCH(_, &Slave::_recover);
  AWAIT_READY_FOR(_recover, Seconds(60));

  // Wait until the orphan containers are cleaned up.
  AWAIT_READY_FOR(containerizer.get()->wait(containerId2), Seconds(60));
  AWAIT_READY(slaveRegisteredMessage);

  // We settle the clock here to ensure that the processing of
  // 'MesosContainerizerProcess::___destroy()' is complete and the
  // metric is updated.
  Clock::pause();
  Clock::settle();
  Clock::resume();

  JSON::Object metrics = Metrics();
  EXPECT_EQ(
      0u,
      metrics.values["containerizer/mesos/container_destroy_errors"]);
}

} // namespace tests {
} // namespace internal {
} // namespace mesos {<|MERGE_RESOLUTION|>--- conflicted
+++ resolved
@@ -1853,134 +1853,6 @@
 
   const Bytes ingressRatePerCpu = 1000;
   flags.ingress_rate_per_cpu = stringify(ingressRatePerCpu);
-<<<<<<< HEAD
-
-  const Bytes minRate = 2000;
-  flags.minimum_ingress_rate_limit = minRate;
-
-  const Bytes maxRate = 4000;
-  flags.maximum_ingress_rate_limit = maxRate;
-
-  // CPU low enough for scaled network ingress to be increased to min
-  // limit: 1 * 1000 < 2000 ==> ingress is 2000.
-  Try<Resources> lowCpu = Resources::parse("cpus:1;mem:1024;disk:1024");
-  ASSERT_SOME(lowCpu);
-
-  // CPU sufficient to be in linear scaling region, greater than min
-  // and less than max: 2000 < 3.1 * 1000 < 4000.
-  Try<Resources> linearCpu = Resources::parse("cpus:3.1;mem:1024;disk:1024");
-  ASSERT_SOME(linearCpu);
-
-  // CPU high enough for scaled network ingress to be reduced to the
-  // max limit: 5 * 1000 > 4000.
-  Try<Resources> highCpu = Resources::parse("cpus:5;mem:1024;disk:1024");
-  ASSERT_SOME(highCpu);
-
-  Try<Isolator*> isolator = PortMappingIsolatorProcess::create(flags);
-  ASSERT_SOME(isolator);
-
-  Try<Launcher*> launcher = LinuxLauncher::create(flags);
-  ASSERT_SOME(launcher);
-
-  ExecutorInfo executorInfo;
-  executorInfo.mutable_resources()->CopyFrom(lowCpu.get());
-
-  ContainerID containerId1;
-  containerId1.set_value(id::UUID::random().toString());
-
-  ContainerConfig containerConfig1;
-  containerConfig1.mutable_executor_info()->CopyFrom(executorInfo);
-
-  Future<Option<ContainerLaunchInfo>> launchInfo1 =
-    isolator.get()->prepare(containerId1, containerConfig1);
-  AWAIT_READY(launchInfo1);
-  ASSERT_SOME(launchInfo1.get());
-  ASSERT_EQ(1, launchInfo1.get()->pre_exec_commands().size());
-
-  int pipes[2];
-  ASSERT_NE(-1, ::pipe(pipes));
-
-  Try<pid_t> pid = launchHelper(
-      launcher.get(),
-      pipes,
-      containerId1,
-      "touch " + container1Ready + " && sleep 1000",
-      launchInfo1.get());
-  ASSERT_SOME(pid);
-
-  // Reap the forked child.
-  Future<Option<int>> status = process::reap(pid.get());
-
-  // Continue in the parent.
-  ::close(pipes[0]);
-
-  // Isolate the forked child.
-  AWAIT_READY(isolator.get()->isolate(containerId1, pid.get()));
-
-  // Signal forked child to continue.
-  char dummy;
-  ASSERT_LT(0, ::write(pipes[1], &dummy, sizeof(dummy)));
-  ::close(pipes[1]);
-
-  // Wait for command to start to ensure all pre-exec scripts have
-  // executed.
-  ASSERT_TRUE(waitForFileCreation(container1Ready));
-
-  const string veth = slave::PORT_MAPPING_VETH_PREFIX() + stringify(pid.get());
-  const routing::Handle cls(routing::Handle(1, 0), 1);
-
-  Result<htb::cls::Config> config = htb::cls::getConfig(veth, cls);
-  ASSERT_SOME(config);
-  ASSERT_EQ(minRate, config->rate);
-
-  // Increase CPU to get to linear scaling.
-  Future<Nothing> update = isolator.get()->update(
-      containerId1,
-      linearCpu.get());
-  AWAIT_READY(update);
-
-  config = htb::cls::getConfig(veth, cls);
-  ASSERT_SOME(config);
-  ASSERT_EQ(
-      ingressRatePerCpu.bytes() * floor(linearCpu.get().cpus().get()),
-      config->rate);
-
-  // Increase CPU further to hit maximum limit.
-  update = isolator.get()->update(
-      containerId1,
-      highCpu.get());
-  AWAIT_READY(update);
-
-  config = htb::cls::getConfig(veth, cls);
-  ASSERT_SOME(config);
-  ASSERT_EQ(maxRate, config->rate);
-
-  // Kill the container
-  AWAIT_READY(launcher.get()->destroy(containerId1));
-  AWAIT_READY(isolator.get()->cleanup(containerId1));
-}
-
-
-TEST_F(PortMappingIsolatorTest, ROOT_ScaleIngressWithCPUAutoConfig)
-{
-  flags.ingress_rate_limit_per_container = None();
-  flags.network_link_speed = Bytes(10000);
-
-  // Change available CPUs to be 10.
-  vector<string> resources = strings::split(flags.resources.get(), ";");
-  std::replace_if(
-      resources.begin(),
-      resources.end(),
-      [](const string& s) {return strings::startsWith(s, "cpus:");},
-      "cpus:10");
-
-  flags.resources = strings::join(";", resources);
-
-  // Ingress rate limit per CPU should be 10000 / 10 = 1000.
-  const Bytes ingressRatePerCpu = Bytes(1000);
-  flags.ingress_rate_per_cpu = "auto";
-=======
->>>>>>> 71dcd970
 
   const Bytes minRate = 2000;
   flags.minimum_ingress_rate_limit = minRate;
