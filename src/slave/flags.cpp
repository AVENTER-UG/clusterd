// Licensed to the Apache Software Foundation (ASF) under one
// or more contributor license agreements.  See the NOTICE file
// distributed with this work for additional information
// regarding copyright ownership.  The ASF licenses this file
// to you under the Apache License, Version 2.0 (the
// "License"); you may not use this file except in compliance
// with the License.  You may obtain a copy of the License at
//
//     http://www.apache.org/licenses/LICENSE-2.0
//
// Unless required by applicable law or agreed to in writing, software
// distributed under the License is distributed on an "AS IS" BASIS,
// WITHOUT WARRANTIES OR CONDITIONS OF ANY KIND, either express or implied.
// See the License for the specific language governing permissions and
// limitations under the License.

#include "slave/flags.hpp"

#include <stout/error.hpp>
#include <stout/flags.hpp>
#include <stout/json.hpp>
#include <stout/option.hpp>
#include <stout/os.hpp>
#include <stout/path.hpp>

#include <mesos/type_utils.hpp>

#ifndef __WINDOWS__
#include "common/domain_sockets.hpp"
#endif // __WINDOWS__

#include "common/http.hpp"
#include "common/parse.hpp"
#include "common/protobuf_utils.hpp"

#include "slave/constants.hpp"

#ifdef __linux__
#include "slave/containerizer/mesos/linux_launcher.hpp"
#endif // __linux__

#include "slave/containerizer/mesos/provisioner/constants.hpp"

using std::string;

mesos::internal::slave::Flags::Flags()
{
  add(&Flags::hostname,
      "hostname",
      "The hostname the agent should report.\n"
      "If left unset, the hostname is resolved from the IP address\n"
      "that the agent advertises; unless the user explicitly prevents\n"
      "that, using `--no-hostname_lookup`, in which case the IP itself\n"
      "is used.");

  add(&Flags::hostname_lookup,
      "hostname_lookup",
      "Whether we should execute a lookup to find out the server's hostname,\n"
      "if not explicitly set (via, e.g., `--hostname`).\n"
      "True by default; if set to `false` it will cause Mesos\n"
      "to use the IP address, unless the hostname is explicitly set.",
      true);

  add(&Flags::version,
      "version",
      "Show version and exit.",
      false);

  // TODO(benh): Is there a way to specify units for the resources?
  add(&Flags::resources,
      "resources",
      "Total consumable resources per agent. Can be provided in JSON format\n"
      "or as a semicolon-delimited list of key:value pairs, with the role\n"
      "optionally specified.\n"
      "\n"
      "As a key:value list:\n"
      "`name(role):value;name:value...`\n"
      "\n"
      "To use JSON, pass a JSON-formatted string or use\n"
      "`--resources=filepath` to specify the resources via a file containing\n"
      "a JSON-formatted string. `filepath` can only be of the form\n"
      "`file:///path/to/file`.\n"
      "\n"
      "Example JSON:\n"
      "[\n"
      "  {\n"
      "    \"name\": \"cpus\",\n"
      "    \"type\": \"SCALAR\",\n"
      "    \"scalar\": {\n"
      "      \"value\": 24\n"
      "    }\n"
      "  },\n"
      "  {\n"
      "    \"name\": \"mem\",\n"
      "    \"type\": \"SCALAR\",\n"
      "    \"scalar\": {\n"
      "      \"value\": 24576\n"
      "    }\n"
      "  }\n"
      "]");

  add(&Flags::resource_provider_config_dir,
      "resource_provider_config_dir",
      "Path to a directory that contains local resource provider configs.\n"
      "Each file in the config dir should contain a JSON object representing\n"
      "a `ResourceProviderInfo` object. Each local resource provider provides\n"
      "resources that are local to the agent. It is also responsible for\n"
      "handling operations on the resources it provides. Please note that\n"
      "`resources` field might not need to be specified if the resource\n"
      "provider determines the resources automatically.\n"
      "\n"
      "Example config file in this directory:\n"
      "{\n"
      "  \"type\": \"org.mesos.apache.rp.local.storage\",\n"
      "  \"name\": \"lvm\"\n"
      "}");

  add(&Flags::csi_plugin_config_dir,
      "csi_plugin_config_dir",
      "Path to a directory that contains CSI plugin configs.\n"
      "Each file in the config dir should contain a JSON object representing\n"
      "a `CSIPluginInfo` object which can be either a managed CSI plugin\n"
      "(i.e. the plugin launched by Mesos as a standalone container) or an\n"
      "unmanaged CSI plugin (i.e. the plugin launched out of Mesos).\n"
      "\n"
      "Example config files in this directory:\n"
      "{\n"
      "  \"type\": \"org.apache.mesos.csi.managed-plugin\",\n"
      "  \"containers\": [\n"
      "    {\n"
      "      \"services\": [\n"
      "        \"NODE_SERVICE\"\n"
      "      ],\n"
      "      \"command\": {\n"
      "        \"value\": \"<path-to-managed-plugin> --endpoint=$CSI_ENDPOINT\"\n" // NOLINT(whitespace/line_length)
      "      },\n"
      "      \"resources\": [\n"
      "        {\"name\": \"cpus\", \"type\": \"SCALAR\", \"scalar\": {\"value\": 0.1}},\n" // NOLINT(whitespace/line_length)
      "        {\"name\": \"mem\", \"type\": \"SCALAR\", \"scalar\": {\"value\": 1024}}\n" // NOLINT(whitespace/line_length)
      "      ]\n"
      "    }\n"
      "  ]\n"
      "}\n"
      "\n"
      "{\n"
      "  \"type\": \"org.apache.mesos.csi.unmanaged-plugin\",\n"
      "  \"endpoints\": [\n"
      "    {\n"
      "      \"csi_service\": \"NODE_SERVICE\",\n"
      "      \"endpoint\": \"/var/lib/unmanaged-plugin/csi.sock\"\n"
      "    }\n"
      "  ],\n"
      "  \"target_path_root\": \"/mnt/unmanaged-plugin\"\n"
      "}");

  add(&Flags::disk_profile_adaptor,
      "disk_profile_adaptor",
      "The name of the disk profile adaptor module that storage resource\n"
      "providers should use for translating a 'disk profile' into inputs\n"
      "consumed by various Container Storage Interface (CSI) plugins.\n"
      "If this flag is not specified, the default behavior for storage\n"
      "resource providers is to only expose resources for pre-existing\n"
      "volumes and not publish RAW volumes.");

  add(&Flags::isolation,
      "isolation",
      "Isolation mechanisms to use, e.g., `posix/cpu,posix/mem` (or\n"
      "`windows/cpu,windows/mem` if you are on Windows), or\n"
      "`cgroups/cpu,cgroups/mem`, or `network/port_mapping`\n"
      "(configure with flag: `--with-network-isolator` to enable),\n"
      "or `gpu/nvidia` for nvidia specific gpu isolation,\n"
      "or load an alternate isolator module using the `--modules`\n"
      "flag. if `cgroups/all` is specified, any other cgroups related\n"
      "isolation options (e.g., `cgroups/cpu`) will be ignored, and all\n"
      "the local enabled cgroups subsystems on the agent host will be\n"
      "automatically loaded by the cgroups isolator. Note that this flag\n"
      "is only relevant for the Mesos Containerizer.",
#ifndef __WINDOWS__
      "posix/cpu,posix/mem"
#else
      "windows/cpu,windows/mem"
#endif // __WINDOWS__
      );

  add(&Flags::launcher,
      "launcher",
      "The launcher to be used for Mesos containerizer. It could either be\n"
      "`linux` or `posix`. The Linux launcher is required for cgroups\n"
      "isolation and for any isolators that require Linux namespaces such as\n"
      "network, pid, etc. If unspecified, the agent will choose the Linux\n"
      "launcher if it's running as root on Linux.",
#ifdef __linux__
      LinuxLauncher::available() ? "linux" : "posix"
#elif defined(__WINDOWS__)
      "windows"
#else
      "posix"
#endif // __linux__
      );

  add(&Flags::image_providers,
      "image_providers",
      "Comma-separated list of supported image providers,\n"
      "e.g., `APPC,DOCKER`.");

  add(&Flags::image_provisioner_backend,
      "image_provisioner_backend",
      "Strategy for provisioning container rootfs from images,\n"
      "e.g., `aufs`, `bind`, `copy`, `overlay`.");

  add(&Flags::image_gc_config,
      "image_gc_config",
      "JSON-formatted configuration for automatic container image garbage\n"
      "collection. This is an optional flag. If it is not set, it means\n"
      "the automatic container image gc is not enabled. Users have to\n"
      "trigger image gc manually via the operator API. If it is set, the\n"
      "auto image gc is enabled. This image gc config can be provided either\n"
      "as a path pointing to a local file, or as a JSON-formatted string.\n"
      "Please note that the image garbage collection only work with Mesos\n"
      "Containerizer for now.\n"
      "\n"
      "See the ImageGcConfig message in `flags.proto` for the expected\n"
      "format.\n"
      "\n"
      "In the following example, image garbage collection is configured to\n"
      "sample disk usage every hour, and will attempt to maintain at least\n"
      "10 percent of free space on the container image filesystem:\n"
      "{\n"
      "  \"image_disk_headroom\": 0.1,\n"
      "  \"image_disk_watch_interval\": {\n"
      "    \"nanoseconds\": 3600000000000\n"
      "  },\n"
      "  \"excluded_images\": []\n"
      "}");

  add(&Flags::appc_simple_discovery_uri_prefix,
      "appc_simple_discovery_uri_prefix",
      "URI prefix to be used for simple discovery of appc images,\n"
      "e.g., `http://`, `https://`, `hdfs://<hostname>:9000/user/abc/cde`.",
      "http://");

  add(&Flags::appc_store_dir,
      "appc_store_dir",
      "Directory the appc provisioner will store images in.\n",
      path::join(os::temp(), "mesos", "store", "appc"));

  add(&Flags::docker_registry,
      "docker_registry",
      "The default url for Mesos containerizer to pull Docker images. It\n"
      "could either be a Docker registry server url (e.g., `https://registry.docker.io`),\n" // NOLINT(whitespace/line_length)
      "or a source that Docker image archives (result of `docker save`) are\n"
      "stored. The Docker archive source could be specified either as a local\n"
      "path (e.g., `/tmp/docker/images`), or as an HDFS URI (*experimental*)\n"
      "(e.g., `hdfs://localhost:8020/archives/`). Note that this option won't\n"
      "change the default registry server for Docker containerizer.",
      "https://registry-1.docker.io");

  add(&Flags::docker_store_dir,
      "docker_store_dir",
      "Directory the Docker provisioner will store images in",
      path::join(os::temp(), "mesos", "store", "docker"));

  add(&Flags::docker_volume_checkpoint_dir,
      "docker_volume_checkpoint_dir",
      "The root directory where we checkpoint the information about docker\n"
      "volumes that each container uses.",
      "/var/run/mesos/isolators/docker/volume");

  add(&Flags::docker_volume_chown,
      "docker_volume_chown",
      "Whether to chown the docker volume's mount point non-recursively\n"
      "to the container user. Please notice that this flag is not recommended\n"
      "to turn on if there is any docker volume shared by multiple non-root\n"
      "users. By default, this flag is off.\n",
      false);

  add(&Flags::docker_ignore_runtime,
      "docker_ignore_runtime",
      "Ignore any runtime configuration specified in the Docker image. The\n"
      "Mesos containerizer will not propagate Docker runtime specifications\n"
      "such as `WORKDIR`, `ENV` and `CMD` to the container.\n",
      false);

  add(&Flags::default_role,
      "default_role",
      "Any resources in the `--resources` flag that\n"
      "omit a role, as well as any resources that\n"
      "are not present in `--resources` but that are\n"
      "automatically detected, will be assigned to\n"
      "this role.",
      "*");

  add(&Flags::attributes,
      "attributes",
      "Attributes of the agent machine, in the form:\n"
      "`rack:2` or `rack:2;u:1`");

  add(&Flags::fetcher_cache_size,
      "fetcher_cache_size",
      "Size of the fetcher cache in Bytes.",
      DEFAULT_FETCHER_CACHE_SIZE);

  add(&Flags::fetcher_cache_dir,
      "fetcher_cache_dir",
      "Directory for the fetcher cache. The agent will clear this directory\n"
      "on startup. It is recommended to set this value to a separate volume\n"
      "for several reasons:\n"
      "  * The cache directories are transient and not meant to be\n"
      "    backed up. Upon restarting the agent, the cache is always empty.\n"
      "  * The cache and container sandboxes can potentially interfere with\n"
      "    each other when occupying a shared space (i.e. disk contention).",
      path::join(os::temp(), "mesos", "fetch"));

  add(&Flags::fetcher_stall_timeout,
      "fetcher_stall_timeout",
      "Amount of time for the fetcher to wait before considering a download\n"
      "being too slow and abort it when the download stalls (i.e., the speed\n"
      "keeps below one byte per second).\n"
      "NOTE: This feature only applies when downloading data from the net and\n"
      "does not apply to HDFS.",
      DEFAULT_FETCHER_STALL_TIMEOUT);

  add(&Flags::work_dir,
      "work_dir",
      "Path of the agent work directory. This is where executor sandboxes\n"
      "will be placed, as well as the agent's checkpointed state in case of\n"
      "failover. Note that locations like `/tmp` which are cleaned\n"
      "automatically are not suitable for the work directory when running in\n"
      "production, since long-running agents could lose data when cleanup\n"
      "occurs. (Example: `/var/lib/mesos/agent`)");

  add(&Flags::runtime_dir,
      "runtime_dir",
      "Path of the agent runtime directory. This is where runtime data\n"
      "is stored by an agent that it needs to persist across crashes (but\n"
      "not across reboots). This directory will be cleared on reboot.\n"
      "(Example: `/var/run/mesos`)",
      []() -> string {
        Try<string> var = os::var();
        if (var.isSome()) {
#ifdef __WINDOWS__
          const string prefix(var.get());
#else
          const string prefix(path::join(var.get(), "run"));
#endif // __WINDOWS__

          // We check for access on the prefix because the remainder
          // of the directory structure is created by the agent later.
          Try<bool> access = os::access(prefix, R_OK | W_OK);
          if (access.isSome() && access.get()) {
#ifdef __WINDOWS__
            return path::join(prefix, "mesos", "runtime");
#else
            return path::join(prefix, "mesos");
#endif // __WINDOWS__
          }
        }

        // We provide a fallback path for ease of use in case `os::var()`
        // errors or if the directory is not accessible.
        return path::join(os::temp(), "mesos", "runtime");
      }());

  add(&Flags::launcher_dir, // TODO(benh): This needs a better name.
      "launcher_dir",
      "Directory path of Mesos binaries. Mesos looks for the fetcher,\n"
      "containerizer, and executor binary files under this directory.",
      PKGLIBEXECDIR);

  add(&Flags::hadoop_home,
      "hadoop_home",
      "Path to find Hadoop installed (for\n"
      "fetching framework executors from HDFS)\n"
      "(no default, look for `HADOOP_HOME` in\n"
      "environment or find hadoop on `PATH`)");

#ifndef __WINDOWS__

  add(&Flags::enable_cgroupsv2,
      "enable_cgroupsv2",
      "Enable CGroupsV2 Support (ALPHA).",
      false);

  add(&Flags::switch_user,
      "switch_user",
      "If set to `true`, the agent will attempt to run tasks as\n"
      "the `user` who submitted them (as defined in `FrameworkInfo`)\n"
      "(this requires `setuid` permission and that the given `user`\n"
      "exists on the agent).\n"
      "If the user does not exist, an error occurs and the task will fail.\n"
      "If set to `false`, tasks will be run as the same user as the Mesos\n"
      "agent process.\n"
      "NOTE: This feature is not yet supported on Windows agent, and\n"
      "therefore the flag currently does not exist on that platform.",
      true);

  add(&Flags::volume_gid_range,
      "volume_gid_range",
      "When this flag is specified, if a task running as non-root user uses a\n"
      "shared persistent volume or a PARENT type SANDBOX_PATH volume, the\n"
      "volume will be owned by a gid allocated from this range and have the\n"
      "`setgid` bit set, and the task process will be launched with the gid\n"
      "as its supplementary group to make sure it can access the volume.\n"
      "(Example: `[10000-20000]`)");
#endif // __WINDOWS__

  add(&Flags::http_heartbeat_interval,
      "http_heartbeat_interval",
      "This flag sets a heartbeat interval (e.g. '5secs', '10mins') for\n"
      "messages to be sent over persistent connections made against\n"
      "the agent HTTP API. Currently, this only applies to the\n"
      "'LAUNCH_NESTED_CONTAINER_SESSION' and 'ATTACH_CONTAINER_OUTPUT' calls.",
      Seconds(30));

  add(&Flags::frameworks_home,
      "frameworks_home",
      "Directory path prepended to relative executor URIs", "");

  add(&Flags::registration_backoff_factor,
      "registration_backoff_factor",
      "Agent initially picks a random amount of time between `[0, b]`, where\n"
      "`b = registration_backoff_factor`, to (re-)register with a new master.\n"
      "Subsequent retries are exponentially backed off based on this\n"
      "interval (e.g., 1st retry uses a random value between `[0, b * 2^1]`,\n"
      "2nd retry between `[0, b * 2^2]`, 3rd retry between `[0, b * 2^3]`,\n"
      "etc) up to a maximum of " + stringify(REGISTER_RETRY_INTERVAL_MAX),
      DEFAULT_REGISTRATION_BACKOFF_FACTOR);

  add(&Flags::authentication_backoff_factor,
      "authentication_backoff_factor",
      "The agent will time out its authentication with the master based on\n"
      "exponential backoff. The timeout will be randomly chosen within the\n"
      "range `[min, min + factor*2^n]` where `n` is the number of failed\n"
      "attempts. To tune these parameters, set the\n"
      "`--authentication_timeout_[min|max|factor]` flags.\n",
      DEFAULT_AUTHENTICATION_BACKOFF_FACTOR);

  add(&Flags::authentication_timeout_min,
      "authentication_timeout_min",
      "The minimum amount of time the agent waits before retrying\n"
      "authenticating with the master. See `authentication_backoff_factor`\n"
      "for more details. NOTE that since authentication retry cancels the\n"
      "previous authentication request, one should consider what is the\n"
      "normal authentication delay when setting this flag to prevent\n"
      "premature retry.",
      DEFAULT_AUTHENTICATION_TIMEOUT_MIN);

  add(&Flags::authentication_timeout_max,
      "authentication_timeout_max",
      "The maximum amount of time the agent waits before retrying\n"
      "authenticating with the master. See `authentication_backoff_factor`\n"
      "for more details.",
      DEFAULT_AUTHENTICATION_TIMEOUT_MAX);

  add(&Flags::executor_environment_variables,
      "executor_environment_variables",
      "JSON object representing the environment variables that should be\n"
      "passed to the executor, and thus subsequently task(s). By default this\n"
      "flag is none. Users have to define executor environment explicitly.\n"
      "Example:\n"
      "{\n"
      "  \"PATH\": \"/bin:/usr/bin\",\n"
      "  \"LD_LIBRARY_PATH\": \"/usr/local/lib\"\n"
      "}",
      [](const Option<JSON::Object>& object) -> Option<Error> {
        if (object.isSome()) {
          foreachvalue (const JSON::Value& value, object->values) {
            if (!value.is<JSON::String>()) {
              return Error("`executor_environment_variables` must "
                           "only contain string values");
            }
          }
        }
        return None();
      });

  add(&Flags::executor_registration_timeout,
      "executor_registration_timeout",
      "Amount of time to wait for an executor\n"
      "to register with the agent before considering it hung and\n"
      "shutting it down (e.g., 60secs, 3mins, etc)",
      EXECUTOR_REGISTRATION_TIMEOUT);

  add(&Flags::executor_reregistration_timeout,
      "executor_reregistration_timeout",
      "The timeout within which an executor is expected to reregister after\n"
      "the agent has restarted, before the agent considers it gone and shuts\n"
      "it down. Note that currently, the agent will not reregister with the\n"
      "master until this timeout has elapsed (see MESOS-7539).",
      EXECUTOR_REREGISTRATION_TIMEOUT,
      [](const Duration& value) -> Option<Error> {
        if (value > MAX_EXECUTOR_REREGISTRATION_TIMEOUT) {
          return Error("Expected `--executor_reregistration_timeout` "
                       "to be not more than " +
                       stringify(MAX_EXECUTOR_REREGISTRATION_TIMEOUT));
        }
        return None();
      });

  // TODO(bmahler): Remove this once v0 executors are no longer supported.
  add(&Flags::executor_reregistration_retry_interval,
      "executor_reregistration_retry_interval",
      "For PID-based executors, how long the agent waits before retrying\n"
      "the reconnect message sent to the executor during recovery.\n"
      "NOTE: Do not use this unless you understand the following\n"
      "(see MESOS-5332): PID-based executors using Mesos libraries >= 1.1.2\n"
      "always re-link with the agent upon receiving the reconnect message.\n"
      "This avoids the executor replying on a half-open TCP connection to\n"
      "the old agent (possible if netfilter is dropping packets,\n"
      "see: MESOS-7057). However, PID-based executors using Mesos\n"
      "libraries < 1.1.2 do not re-link and are therefore prone to\n"
      "replying on a half-open connection after the agent restarts. If we\n"
      "only send a single reconnect message, these \"old\" executors will\n"
      "reply on their half-open connection and receive a RST; without any\n"
      "retries, they will fail to reconnect and be killed by the agent once\n"
      "the executor re-registration timeout elapses. To ensure these \"old\"\n"
      "executors can reconnect in the presence of netfilter dropping\n"
      "packets, we introduced optional retries of the reconnect message.\n"
      "This results in \"old\" executors correctly establishing a link\n"
      "when processing the second reconnect message.");

  add(&Flags::executor_shutdown_grace_period,
      "executor_shutdown_grace_period",
      "Default amount of time to wait for an executor to shut down\n"
      "(e.g. 60secs, 3mins, etc). ExecutorInfo.shutdown_grace_period\n"
      "overrides this default. Note that the executor must not assume\n"
      "that it will always be allotted the full grace period, as the\n"
      "agent may decide to allot a shorter period, and failures / forcible\n"
      "terminations may occur.",
      DEFAULT_EXECUTOR_SHUTDOWN_GRACE_PERIOD);

#ifdef USE_SSL_SOCKET
  add(&Flags::jwt_secret_key,
      "jwt_secret_key",
      flags::DeprecatedName("executor_secret_key"),
      "Path to a file containing the key used when generating JWT secrets.\n"
      "This flag is only available when Mesos is built with SSL support.");
#endif // USE_SSL_SOCKET

  add(&Flags::gc_delay,
      "gc_delay",
      "Maximum amount of time to wait before cleaning up\n"
      "executor directories (e.g., 3days, 2weeks, etc).\n"
      "Note that this delay may be shorter depending on\n"
      "the available disk usage.",
      GC_DELAY);

  add(&Flags::gc_disk_headroom,
      "gc_disk_headroom",
      "Adjust disk headroom used to calculate maximum executor\n"
      "directory age. Age is calculated by:\n"
      "`gc_delay * max(0.0, (1.0 - gc_disk_headroom - disk usage))`\n"
      "every `--disk_watch_interval` duration. `gc_disk_headroom` must\n"
      "be a value between 0.0 and 1.0",
      GC_DISK_HEADROOM);

  add(&Flags::gc_non_executor_container_sandboxes,
      "gc_non_executor_container_sandboxes",
      "Determines whether nested container sandboxes created via the\n"
      "LAUNCH_CONTAINER and LAUNCH_NESTED_CONTAINER APIs will be\n"
      "automatically garbage collected by the agent upon termination.\n"
      "The REMOVE_(NESTED_)CONTAINER API is unaffected by this flag\n"
      "and can still be used.",
      false);

  add(&Flags::disk_watch_interval,
      "disk_watch_interval",
      "Periodic time interval (e.g., 10secs, 2mins, etc)\n"
      "to check the overall disk usage managed by the agent.\n"
      "This drives the garbage collection of archived\n"
      "information and sandboxes.",
      DISK_WATCH_INTERVAL);

  add(&Flags::container_logger,
      "container_logger",
      "The name of the container logger to use for logging container\n"
      "(i.e., executor and task) stdout and stderr. The default\n"
      "container logger writes to `stdout` and `stderr` files\n"
      "in the sandbox directory.");

  add(&Flags::recover,
      "recover",
      "Whether to recover status updates and reconnect with old executors.\n"
      "Valid values for `recover` are\n"
      "reconnect: Reconnect with any old live executors.\n"
      "cleanup  : Kill any old live executors and exit.\n"
      "           Use this option when doing an incompatible agent\n"
      "           or executor upgrade.",
      "reconnect");

  add(&Flags::recovery_timeout,
      "recovery_timeout",
      "Amount of time allotted for the agent to recover. If the agent takes\n"
      "longer than recovery_timeout to recover, any executors that are\n"
      "waiting to reconnect to the agent will self-terminate.\n"
      "The best value of this flag depends on the frameworks being run.\n"
      "For non-partition-aware frameworks, it makes sense to set this\n"
      "close to the `agent_reregister_timeout` on the master.\n"
      "For partition-aware frameworks, it makes sense to set this higher\n"
      "than the timeout that the framework uses to give up on the task,\n"
      "otherwise the executor might terminate even if the task could still\n"
      "successfully reconnect to the framework.",
      RECOVERY_TIMEOUT);

  add(&Flags::reconfiguration_policy,
      "reconfiguration_policy",
      "This flag controls which agent configuration changes are considered\n"
      "acceptable when recovering the previous agent state. Possible values:\n"
      "equal:    The old and the new state must match exactly.\n"
      "additive: The new state must be a superset of the old state:\n"
      "          it is permitted to add additional resources, attributes\n"
      "          and domains but not to remove or to modify existing ones.\n"
      "Note that this only affects the checking done on the agent itself,\n"
      "the master may still reject the agent if it detects a change that it\n"
      "considers unacceptable, which, e.g., currently happens when port or\n"
      "hostname are changed.",
      "equal");

  add(&Flags::strict,
      "strict",
      "If `strict=true`, any and all recovery errors are considered fatal.\n"
      "If `strict=false`, any expected errors (e.g., agent cannot recover\n"
      "information about an executor, because the agent died right before\n"
      "the executor registered.) during recovery are ignored and as much\n"
      "state as possible is recovered.\n",
      true);

  add(&Flags::max_completed_executors_per_framework,
      "max_completed_executors_per_framework",
      "Maximum number of completed executors per framework to store\n"
      "in memory.\n",
      DEFAULT_MAX_COMPLETED_EXECUTORS_PER_FRAMEWORK);

#ifdef __linux__
  add(&Flags::cgroups_destroy_timeout,
      "cgroups_destroy_timeout",
      "Amount of time allowed to destroy a cgroup hierarchy. If the cgroup\n"
      "hierarchy is not destroyed within the timeout, the corresponding\n"
      "container destroy is considered failed.",
      Seconds(60));

  add(&Flags::cgroups_hierarchy,
      "cgroups_hierarchy",
      "The path to the cgroups hierarchy root\n", "/sys/fs/cgroup");

  add(&Flags::cgroups_root,
      "cgroups_root",
      "Name of the root cgroup\n",
      "mesos");

  add(&Flags::cgroups_enable_cfs,
      "cgroups_enable_cfs",
      "Cgroups feature flag to enable hard limits on CPU resources\n"
      "via the CFS bandwidth limiting subfeature.\n",
      false);

  // TODO(antonl): Set default to true in future releases.
  add(&Flags::cgroups_limit_swap,
      "cgroups_limit_swap",
      "Cgroups feature flag to enable memory limits on both memory and\n"
      "swap instead of just memory.\n",
      false);

  add(&Flags::cgroups_cpu_enable_pids_and_tids_count,
      "cgroups_cpu_enable_pids_and_tids_count",
      "Cgroups feature flag to enable counting of processes and threads\n"
      "inside a container.\n",
      false);

  add(&Flags::cgroups_net_cls_primary_handle,
      "cgroups_net_cls_primary_handle",
      "A non-zero, 16-bit handle of the form `0xAAAA`. This will be \n"
      "used as the primary handle for the net_cls cgroup.");

  add(&Flags::cgroups_net_cls_secondary_handles,
      "cgroups_net_cls_secondary_handles",
      "A range of the form 0xAAAA,0xBBBB, specifying the valid secondary\n"
      "handles that can be used with the primary handle. This will take\n"
      "effect only when the `--cgroups_net_cls_primary_handle is set.");

  add(&Flags::allowed_devices,
      "allowed_devices",
      "JSON array representing the devices that will be additionally\n"
      "whitelisted by cgroups devices subsystem. Noted that the following\n"
      "devices always be whitelisted by default:\n"
      "  * /dev/console\n"
      "  * /dev/tty0\n"
      "  * /dev/tty1\n"
      "  * /dev/pts/*\n"
      "  * /dev/ptmx\n"
      "  * /dev/net/tun\n"
      "  * /dev/null\n"
      "  * /dev/zero\n"
      "  * /dev/full\n"
      "  * /dev/tty\n"
      "  * /dev/urandom\n"
      "  * /dev/random\n"
      "This flag will take effect only when `cgroups/devices` is set in\n"
      "`--isolation` flag.\n"
      "Example:\n"
      "{\n"
      "  \"allowed_devices\": [\n"
      "    {\n"
      "      \"device\": {\n"
      "        \"path\": \"/path/to/device\"\n"
      "      },\n"
      "      \"access\": {\n"
      "        \"read\": true,\n"
      "        \"write\": false,\n"
      "        \"mknod\": false\n"
      "      }\n"
      "    }\n"
      "  ]\n"
      "}\n");

  add(&Flags::agent_subsystems,
      "agent_subsystems",
      flags::DeprecatedName("slave_subsystems"),
      "List of comma-separated cgroup subsystems to run the agent binary\n"
      "in, e.g., `memory,cpuacct`. The default is none.\n"
      "Present functionality is intended for resource monitoring and\n"
      "no cgroup limits are set, they are inherited from the root mesos\n"
      "cgroup.");

  add(&Flags::host_path_volume_force_creation,
      "host_path_volume_force_creation",
      "A colon-separated list of directories where descendant directories\n"
      "are allowed to be created by the `volume/host_path` isolator,\n"
      "if the directories do not exist.");

  add(&Flags::nvidia_gpu_devices,
      "nvidia_gpu_devices",
      "A comma-separated list of Nvidia GPU devices. When `gpus` is\n"
      "specified in the `--resources` flag, this flag determines which GPU\n"
      "devices will be made available. The devices should be listed as\n"
      "numbers that correspond to Nvidia's NVML device enumeration (as\n"
      "seen by running the command `nvidia-smi` on an Nvidia GPU\n"
      "equipped system).  The GPUs listed will only be isolated if the\n"
      "`--isolation` flag contains the string `gpu/nvidia`.");

  add(&Flags::perf_events,
      "perf_events",
      "List of command-separated perf events to sample for each container\n"
      "when using the perf_event isolator. Default is none.\n"
      "Run command `perf list` to see all events. Event names are\n"
      "sanitized by downcasing and replacing hyphens with underscores\n"
      "when reported in the PerfStatistics protobuf, e.g., `cpu-cycles`\n"
      "becomes `cpu_cycles`; see the PerfStatistics protobuf for all names.");

  add(&Flags::perf_interval,
      "perf_interval",
      "Interval between the start of perf stat samples. Perf samples are\n"
      "obtained periodically according to `perf_interval` and the most\n"
      "recently obtained sample is returned rather than sampling on\n"
      "demand. For this reason, `perf_interval` is independent of the\n"
      "resource monitoring interval",
      Seconds(60));

  add(&Flags::perf_duration,
      "perf_duration",
      "Duration of a perf stat sample. The duration must be less\n"
      "than the `perf_interval`.",
      Seconds(10));

  add(&Flags::revocable_cpu_low_priority,
      "revocable_cpu_low_priority",
      "Run containers with revocable CPU at a lower priority than\n"
      "normal containers (non-revocable cpu). Currently only\n"
      "supported by the cgroups/cpu isolator.",
      true);

  add(&Flags::systemd_enable_support,
      "systemd_enable_support",
      "Top level control of systemd support. When enabled, features such as\n"
      "executor life-time extension are enabled unless there is an explicit\n"
      "flag to disable these (see other flags). This should be enabled when\n"
      "the agent is launched as a systemd unit.",
      true);

  add(&Flags::systemd_runtime_directory,
      "systemd_runtime_directory",
      "The path to the systemd system run time directory\n",
      "/run/systemd/system");

  add(&Flags::effective_capabilities,
      "effective_capabilities",
      flags::DeprecatedName("allowed_capabilities"),
      "JSON representation of the Linux capabilities that the agent will\n"
      "grant to a task that will be run in containers launched by the\n"
      "containerizer (currently only supported by the Mesos Containerizer).\n"
      "This set overrides the default capabilities for the user but not\n"
      "the capabilities requested by the framework.\n"
      "\n"
      "To set capabilities the agent should have the `SETPCAP` capability.\n"
      "\n"
      "This flag is effective iff `linux/capabilities` isolation is enabled.\n"
      "When `linux/capabilities` isolation is enabled, the absence of this\n"
      "flag implies that the operator intends to allow ALL capabilities.\n"
      "\n"
      "Example:\n"
      "{\n"
      "   \"capabilities\": [\n"
      "       \"NET_RAW\",\n"
      "       \"SYS_ADMIN\"\n"
      "     ]\n"
      "}");

  add(&Flags::bounding_capabilities,
      "bounding_capabilities",
      "JSON representation of the Linux capabilities that the operator\n"
      "will allow as the maximum level of privilege that a task launched\n"
      "by the containerizer may acquire (currently only supported by the\n"
      "Mesos Containerizer).\n"
      "\n"
      "This flag is effective iff `linux/capabilities` isolation is enabled.\n"
      "When `linux/capabilities` isolation is enabled, the absence of this\n"
      "flag implies that the operator allows ALL capabilities.\n"
      "\n"
      "This flag has the same syntax as `--effective_capabilities`."
     );

  add(&Flags::default_container_shm_size,
      "default_container_shm_size",
      "The default size of the /dev/shm for the container which has its own\n"
      "/dev/shm but does not specify the `shm_size` field in its `LinuxInfo`.\n"
      "The format is [number][unit], number must be a positive integer and\n"
      "unit can be B (bytes), KB (kilobytes), MB (megabytes), GB (gigabytes)\n"
      "or TB (terabytes). Note that this flag is only relevant for the Mesos\n"
      "Containerizer and it will be ignored if the `namespaces/ipc` isolator\n"
      "is not enabled."
      );

  add(&Flags::disallow_sharing_agent_ipc_namespace,
      "disallow_sharing_agent_ipc_namespace",
      "If set to `true`, each top-level container will have its own IPC\n"
      "namespace and /dev/shm, and if the framework requests to share the\n"
      "agent IPC namespace and /dev/shm for the top level container, the\n"
      "container launch will be rejected. If set to `false`, the top-level\n"
      "containers will share the IPC namespace and /dev/shm with agent if\n"
      "the framework requests it. This flag will be ignored if the\n"
      "`namespaces/ipc` isolator is not enabled.\n",
      false);

  add(&Flags::disallow_sharing_agent_pid_namespace,
      "disallow_sharing_agent_pid_namespace",
      "If set to `true`, each top-level container will have its own pid\n"
      "namespace, and if the framework requests to share the agent pid\n"
      "namespace for the top level container, the container launch will be\n"
      "rejected. If set to `false`, the top-level containers will share the\n"
      "pid namespace with agent if the framework requests it. This flag will\n"
      "be ignored if the `namespaces/pid` isolator is not enabled.\n",
      false);
#endif

  add(&Flags::agent_features,
      "agent_features",
      "JSON representation of agent features to whitelist. We always require\n"
      "'MULTI_ROLE', 'HIERARCHICAL_ROLE', 'RESERVATION_REFINEMENT',\n"
      "'AGENT_OPERATION_FEEDBACK', 'RESOURCE_PROVIDER', 'AGENT_DRAINING', and\n"
      "'TASK_RESOURCE_LIMITS'.\n"
      "\n"
      "Example:\n"
      "{\n"
      "    \"capabilities\": [\n"
      "        {\"type\": \"MULTI_ROLE\"},\n"
      "        {\"type\": \"HIERARCHICAL_ROLE\"},\n"
      "        {\"type\": \"RESERVATION_REFINEMENT\"},\n"
      "        {\"type\": \"AGENT_OPERATION_FEEDBACK\"},\n"
      "        {\"type\": \"RESOURCE_PROVIDER\"},\n"
      "        {\"type\": \"AGENT_DRAINING\"},\n"
      "        {\"type\": \"TASK_RESOURCE_LIMITS\"}\n"
      "    ]\n"
      "}\n",
      [](const Option<SlaveCapabilities>& agentFeatures) -> Option<Error> {
        // Check all required capabilities are enabled.
        if (agentFeatures.isSome()) {
          protobuf::slave::Capabilities capabilities(
              agentFeatures->capabilities());

          if (!capabilities.multiRole ||
              !capabilities.hierarchicalRole ||
              !capabilities.reservationRefinement ||
              !capabilities.agentOperationFeedback ||
              !capabilities.resourceProvider ||
              !capabilities.agentDraining ||
              !capabilities.taskResourceLimits) {
            return Error(
                "At least the following agent features need to be enabled:"
                " MULTI_ROLE, HIERARCHICAL_ROLE, RESERVATION_REFINEMENT,"
                " AGENT_OPERATION_FEEDBACK, RESOURCE_PROVIDER, AGENT_DRAINING,"
                " and TASK_RESOURCE_LIMITS");
          }
        }

        return None();
      });

  add(&Flags::firewall_rules,
      "firewall_rules",
      "The value could be a JSON-formatted string of rules or a\n"
      "file path containing the JSON-formatted rules used in the endpoints\n"
      "firewall. Path must be of the form `file:///path/to/file`\n"
      "or `/path/to/file`.\n"
      "\n"
      "See the `Firewall` message in `flags.proto` for the expected format.\n"
      "\n"
      "Example:\n"
      "{\n"
      "  \"disabled_endpoints\": {\n"
      "    \"paths\": [\n"
      "      \"/files/browse\",\n"
      "      \"/metrics/snapshot\"\n"
      "    ]\n"
      "  }\n"
      "}");

  add(&Flags::credential,
      "credential",
      "Path to a JSON-formatted file containing the credential\n"
      "to use to authenticate with the master.\n"
      "Path could be of the form `file:///path/to/file` or `/path/to/file`."
      "\n"
      "Example:\n"
      "{\n"
      "  \"principal\": \"username\",\n"
      "  \"secret\": \"secret\"\n"
      "}");

  add(&Flags::acls,
      "acls",
      "The value could be a JSON-formatted string of ACLs\n"
      "or a file path containing the JSON-formatted ACLs used\n"
      "for authorization. Path could be of the form `file:///path/to/file`\n"
      "or `/path/to/file`.\n"
      "\n"
      "Note that if the `--authorizer` flag is provided with a value\n"
      "other than `" + string(DEFAULT_AUTHORIZER) + "`, the ACLs contents\n"
      "will be ignored.\n"
      "\n"
      "See the ACLs protobuf in acls.proto for the expected format.\n"
      "\n"
      "Example:\n"
      "{\n"
      "  \"get_endpoints\": [\n"
      "    {\n"
      "      \"principals\": { \"values\": [\"a\"] },\n"
      "      \"paths\": { \"values\": [\"/flags\", \"/monitor/statistics\"] }\n"
      "    }\n"
      "  ]\n"
      "}");

  add(&Flags::containerizers,
      "containerizers",
      "Comma-separated list of containerizer implementations\n"
      "to compose in order to provide containerization.\n"
      "Available options are `mesos` and `docker` (on Linux).\n"
      "The order the containerizers are specified is the order\n"
      "they are tried.\n",
      "mesos");

  // Docker containerizer flags.
  add(&Flags::docker,
      "docker",
      "The absolute path to the docker executable for docker\n"
      "containerizer.\n",
      "docker");

  add(&Flags::docker_remove_delay,
      "docker_remove_delay",
      "The amount of time to wait before removing docker containers \n"
      "(i.e., `docker rm`) after Mesos regards the container as TERMINATED\n"
      "(e.g., `3days`, `2weeks`, etc). This only applies for the Docker\n"
      "Containerizer.\n",
      DOCKER_REMOVE_DELAY);

  add(&Flags::docker_kill_orphans,
      "docker_kill_orphans",
      "Enable docker containerizer to kill orphaned containers.\n"
      "You should consider setting this to false when you launch multiple\n"
      "agents in the same OS, to avoid one of the DockerContainerizer \n"
      "removing docker tasks launched by other agents.\n",
      true);

  add(&Flags::docker_mesos_image,
      "docker_mesos_image",
      "The Docker image used to launch this Mesos agent instance.\n"
      "If an image is specified, the docker containerizer assumes the agent\n"
      "is running in a docker container, and launches executors with\n"
      "docker containers in order to recover them when the agent restarts and\n"
      "recovers.\n");

  add(&Flags::docker_socket,
      "docker_socket",
      "Resource used by the agent and the executor to provide CLI access\n"
      "to the Docker daemon. On Unix, this is typically a path to a\n"
      "socket, such as '/var/run/docker.sock'. On Windows this must be a\n"
      "named pipe, such as '//./pipe/docker_engine'. NOTE: This must be\n"
      "the path used by the Docker image used to run the agent.\n",
      DEFAULT_DOCKER_HOST_RESOURCE);

  add(&Flags::docker_config,
      "docker_config",
      "The default docker config file for agent. Can be provided either as an\n"
      "absolute path pointing to the agent local docker config file, or as a\n"
      "JSON-formatted string. The format of the docker config file should be\n"
      "identical to docker's default one (e.g., either\n"
      "`$HOME/.docker/config.json` or `$HOME/.dockercfg`).\n"
      "Example JSON (`$HOME/.docker/config.json`):\n"
      "{\n"
      "  \"auths\": {\n"
      "    \"https://index.docker.io/v1/\": {\n"
      "      \"auth\": \"xXxXxXxXxXx=\",\n"
      "      \"email\": \"username@example.com\"\n"
      "    }\n"
      "  }\n"
      "}");

  add(&Flags::sandbox_directory,
      "sandbox_directory",
      "The absolute path for the directory in the container where the\n"
      "sandbox is mapped to.\n",
#ifndef __WINDOWS__
      "/mnt/mesos/sandbox"
#else
      "C:\\mesos\\sandbox"
#endif // __WINDOWS__
      );

#ifndef __WINDOWS__
  add(&Flags::domain_socket_location,
      "domain_socket_location",
      "Location on the host filesystem of the domain socket used for\n"
      "communication with executors.\n Alternatively, this can be set to"
      "'systemd:<identifier>' to use the domain socket with the given\n"
      "identifier, which is expected to be passed by systemd.\n"
      "This flag will be ignored unless the '--http_executor_domain_sockets'\n"
      "flag is also set to true. Total path length must be less than 108\n"
      "characters.\n Will be set to <runtime_dir>/agent.sock by default.",
      [](const Option<string>& location) -> Option<Error> {
        if (location.isSome() &&
            location->size() >= common::DOMAIN_SOCKET_MAX_PATH_LENGTH) {
          return Error(
              "Domain socket location cannot be longer than 108 characters.");
        }

        return None();
      });
#endif // __WINDOWS__

  add(&Flags::default_container_dns,
      "default_container_dns",
      "JSON-formatted DNS information for CNI networks (Mesos containerizer)\n"
      "and CNM networks (Docker containerizer). For CNI networks, this flag\n"
      "can be used to configure `nameservers`, `domain`, `search` and\n"
      "`options`, and its priority is lower than the DNS information returned\n"
      "by a CNI plugin, but higher than the DNS information in agent host's\n"
      "/etc/resolv.conf. For CNM networks, this flag can be used to configure\n"
      "`nameservers`, `search` and `options`, it will only be used if there\n"
      "is no DNS information provided in the ContainerInfo.docker.parameters\n"
      "message.\n"
      "\n"
      "See the ContainerDNS message in `flags.proto` for the expected format.\n"
      "\n"
      "Example:\n"
      "{\n"
      "  \"mesos\": [\n"
      "    {\n"
      "      \"network_mode\": \"CNI\",\n"
      "      \"network_name\": \"net1\",\n"
      "      \"dns\": {\n"
      "        \"nameservers\": [ \"8.8.8.8\", \"8.8.4.4\" ]\n"
      "      }\n"
      "    }\n"
      "  ],\n"
      "  \"docker\": [\n"
      "    {\n"
      "      \"network_mode\": \"BRIDGE\",\n"
      "      \"dns\": {\n"
      "        \"nameservers\": [ \"8.8.8.8\", \"8.8.4.4\" ]\n"
      "      }\n"
      "    },\n"
      "    {\n"
      "      \"network_mode\": \"USER\",\n"
      "      \"network_name\": \"net2\",\n"
      "      \"dns\": {\n"
      "        \"nameservers\": [ \"8.8.8.8\", \"8.8.4.4\" ]\n"
      "      }\n"
      "    }\n"
      "  ]\n"
      "}",
      [](const Option<ContainerDNSInfo>& defaultContainerDNS) -> Option<Error> {
        if (defaultContainerDNS.isSome()) {
          Option<ContainerDNSInfo::MesosInfo> defaultCniDNS;
          hashmap<string, ContainerDNSInfo::MesosInfo> cniNetworkDNS;
          Option<ContainerDNSInfo::DockerInfo> dockerBridgeDNS;
          Option<ContainerDNSInfo::DockerInfo> defaultDockerUserDNS;
          hashmap<string, ContainerDNSInfo::DockerInfo> dockerUserDNS;

          foreach (const ContainerDNSInfo::MesosInfo& dnsInfo,
                   defaultContainerDNS->mesos()) {
            if (dnsInfo.network_mode() ==
                ContainerDNSInfo::MesosInfo::UNKNOWN) {
              return Error("UNKNOWN network mode configured "
                           "in `--default_container_dns`");
            } else if (dnsInfo.network_mode() ==
                       ContainerDNSInfo::MesosInfo::HOST) {
              return Error("Configuring DNS for HOST network with "
                           "`--default_container_dns` is not yet supported");
            } else if (dnsInfo.network_mode() ==
                       ContainerDNSInfo::MesosInfo::CNI) {
              if (!dnsInfo.has_network_name()) {
                if (defaultCniDNS.isSome()) {
                  return Error("Multiple DNS configuration without network "
                               "name for CNI network in "
                               "`--default_container_dns` is not allowed");
                }

                defaultCniDNS = dnsInfo;
              } else {
                if (cniNetworkDNS.contains(dnsInfo.network_name())) {
                  return Error("Multiple DNS configuration with the same "
                               "network name '" + dnsInfo.network_name() + "' "
                               "for CNI network in `--default_container_dns` "
                               "is not allowed");
                }

                cniNetworkDNS[dnsInfo.network_name()] = dnsInfo;
              }
            }
          }

          foreach (const ContainerDNSInfo::DockerInfo& dnsInfo,
                   defaultContainerDNS->docker()) {
            if (dnsInfo.network_mode() ==
                ContainerDNSInfo::DockerInfo::UNKNOWN) {
              return Error("UNKNOWN network mode configured "
                           "in `--default_container_dns`");
            } else if (dnsInfo.network_mode() ==
                       ContainerDNSInfo::DockerInfo::HOST) {
              return Error("Configuring DNS for HOST network with "
                           "`--default_container_dns` is not yet supported");
            } else if (dnsInfo.network_mode() ==
                       ContainerDNSInfo::DockerInfo::BRIDGE) {
              if (dockerBridgeDNS.isSome()) {
                return Error("Multiple DNS configuration for Docker default "
                             "bridge network in `--default_container_dns` is "
                             "not allowed");
              }

              dockerBridgeDNS = dnsInfo;
            } else if (dnsInfo.network_mode() ==
                       ContainerDNSInfo::DockerInfo::USER) {
              if (!dnsInfo.has_network_name()) {
                if (defaultDockerUserDNS.isSome()) {
                  return Error("Multiple DNS configuration without network "
                               "name for user-defined CNM network in "
                               "`--default_container_dns` is not allowed");
                }

                defaultDockerUserDNS = dnsInfo;
              } else {
                if (dockerUserDNS.contains(dnsInfo.network_name())) {
                  return Error("Multiple DNS configuration with the same "
                               "network name '" + dnsInfo.network_name() +
                               "' for user-defined CNM network in "
                               "`--default_container_dns` is not allowed");
                }

                dockerUserDNS[dnsInfo.network_name()] = dnsInfo;
              }
            }
          }
        }

        return None();
      });

  add(&Flags::default_container_info,
      "default_container_info",
      "JSON-formatted ContainerInfo that will be included into\n"
      "any ExecutorInfo that does not specify a ContainerInfo.\n"
      "\n"
      "See the ContainerInfo protobuf in mesos.proto for\n"
      "the expected format.\n"
      "\n"
      "Example:\n"
      "{\n"
      "  \"type\": \"MESOS\",\n"
      "  \"volumes\": [\n"
      "    {\n"
      "      \"host_path\": \".private/tmp\",\n"
      "      \"container_path\": \"/tmp\",\n"
      "      \"mode\": \"RW\"\n"
      "    }\n"
      "  ]\n"
      "}");

  // TODO(alexr): Remove this after the deprecation cycle (started in 1.0).
  add(&Flags::docker_stop_timeout,
      "docker_stop_timeout",
      "The time docker daemon waits after stopping a container before\n"
      "killing that container. This flag is deprecated; use task's kill\n"
      "policy instead.",
      Seconds(0));

#ifdef ENABLE_PORT_MAPPING_ISOLATOR
  add(&Flags::ephemeral_ports_per_container,
      "ephemeral_ports_per_container",
      "Number of ephemeral ports allocated to a container by the network\n"
      "isolator. This number has to be a power of 2. This flag is used\n"
      "for the `network/port_mapping` isolator.",
      DEFAULT_EPHEMERAL_PORTS_PER_CONTAINER);

  add(&Flags::eth0_name,
      "eth0_name",
      "The name of the public network interface (e.g., `eth0`). If it is\n"
      "not specified, the network isolator will try to guess it based\n"
      "on the host default gateway. This flag is used by the\n"
      "`network/port_mapping` isolator.");

  add(&Flags::lo_name,
      "lo_name",
      "The name of the loopback network interface (e.g., lo). If it is\n"
      "not specified, the network isolator will try to guess it. This\n"
      "flag is used by the `network/port_mapping` isolator.");

  add(&Flags::egress_rate_limit_per_container,
      "egress_rate_limit_per_container",
      "The limit of the egress traffic for each container, in Bytes/s.\n"
      "If not specified or specified as zero, the network isolator will\n"
      "impose no limits to containers' egress traffic throughput.\n"
      "This flag uses the Bytes type (defined in stout) and is used by\n"
      "the `network/port_mapping` isolator.");

  add(&Flags::egress_rate_per_cpu,
      "egress_rate_per_cpu",
      "Scale the limit of egress traffic for each container by\n"
      "egress_rate_per_cpu Bytes/s for each whole unit of CPU resource,\n"
      "i.e., floor(CPU), subject to the values of the\n"
      "minimum_egress_rate_limit and maximum_egress_rate_limit flags."
      "This flag is used by the `network/port_mapping` isolator,");

  add(&Flags::minimum_egress_rate_limit,
      "minimum_egress_rate_limit",
      "Minimum limit of the egress traffic for each container, in Bytes/s."
      "This flag is used by the `network/port_mapping_isolator`.");

  add(&Flags::maximum_egress_rate_limit,
      "maximum_egress_rate_limit",
      "Maximum limit of the egress traffic for each container, in Bytes/s."
      "This flag is used by the `network/port_mapping_isolator`.");

  add(&Flags::egress_ceil_limit,
      "egress_ceil_limit",
      "Additional ceil rate in Bytes/s that containers can burst up to\n"
      "'egress_burst' bytes at."
      "This flag is used by the `network/port_mapping_isolator`.");

  add(&Flags::egress_burst,
      "egress_burst",
      "Amount of data in Bytes that can sent at the higher ceil rate."
      "This flag is used by the `network/port_mapping_isolator`.");

  add(&Flags::egress_unique_flow_per_container,
      "egress_unique_flow_per_container",
      "Whether to assign an individual flow for each container for the\n"
      "egress traffic. This flag is used by the `network/port_mapping`\n"
      "isolator.",
      false);

  add(&Flags::egress_flow_classifier_parent,
      "egress_flow_classifier_parent",
      "When `egress_unique_flow_per_container` is enabled, we need to install\n"
      "a flow classifier (fq_codel) qdisc on egress side. This flag specifies\n"
      "where to install it in the hierarchy. By default, we install it at\n"
      "root.",
      "root");

  add(&Flags::ingress_rate_limit_per_container,
      "ingress_rate_limit_per_container",
      "The limit of the ingress traffic for each container, in Bytes/s.\n"
      "If not specified or specified as zero, the network isolator will\n"
      "impose no limits to containers' ingress traffic throughput.\n"
      "This flag uses the Bytes type (defined in stout) and is used for\n"
      "the `network/port_mapping` isolator.");

  add(&Flags::ingress_rate_per_cpu,
      "ingress_rate_per_cpu",
      "Scale the limit of ingress traffic for each container by\n"
      "ingress_rate_per_cpu Bytes/s for each whole unit of CPU resource,\n"
      "i.e., floor(CPU), subject to the values of the\n"
      "minimum_ingress_rate_limit and maximum_ingress_rate_limit flags."
      "This flag is used by the `network/port_mapping` isolator,");

  add(&Flags::minimum_ingress_rate_limit,
      "minimum_ingress_rate_limit",
      "Minimum limit of the ingress traffic for each container, in Bytes/s."
      "This flag is used by the `network/port_mapping_isolator`.");

  add(&Flags::maximum_ingress_rate_limit,
      "maximum_ingress_rate_limit",
      "Maximum limit of the ingress traffic for each container, in Bytes/s."
      "This flag is used by the `network/port_mapping_isolator`.");

  add(&Flags::ingress_ceil_limit,
      "ingress_ceil_limit",
      "Additional ceil rate in Bytes/s that containers can burst up to\n"
      "'ingress_burst' bytes at."
      "This flag is used by the `network/port_mapping_isolator`.");

  add(&Flags::ingress_burst,
      "ingress_burst",
      "Amount of data in Bytes that can be received at the higher ceil rate."
      "This flag is used by the `network/port_mapping_isolator`.");

<<<<<<< HEAD
=======
  add(&Flags::ingress_isolate_existing_containers,
      "ingress_isolate_existing_containers",
      "Whether to turn on ingress bandwidth isolation for already running\n"
      "containers that don't have the ingress isolation enabled. This flag\n"
      "exists for synchronization with ECN support enabling. ECNs are used by\n"
      "the ingress bandwidth limiting mechanism to avoid dropping packets.\n"
      "The use of ECNs has to be negotiated between the endpoints during the\n"
      "TCP handshake and thus ECN support has to be enabled at the time when\n"
      "the containers are launched. This flag is used by the\n"
      "`network/port_mapping` isolator.",
      true);

>>>>>>> 71dcd970
  add(&Flags::network_link_speed,
      "network_link_speed",
      "Physical network link speed in Bytes/s. This flag is used only when\n"
      "--ingress_rate_per_cpu=\'auto\'. This provided link speed overrides\n"
      "automatic detection of the link speed. This flag is used by the\n"
      "`network/port_mapping_isolator`.");

  add(&Flags::network_enable_socket_statistics_summary,
      "network_enable_socket_statistics_summary",
      "Whether to collect socket statistics summary for each container.\n"
      "This flag is used by the `network/port_mapping` isolator.",
      false);

  add(&Flags::network_enable_socket_statistics_details,
      "network_enable_socket_statistics_details",
      "Whether to collect socket statistics details (e.g., TCP RTT) for\n"
      "each container. This flag is used by the `network/port_mapping`\n"
      "isolator.",
      false);

  add(&Flags::network_enable_snmp_statistics,
      "network_enable_snmp_statistics",
      "Whether to collect SNMP statistics details (e.g., TCPRetransSegs) for\n"
      "each container. This flag is used by the 'network/port_mapping'\n"
      "isolator.",
      false);

  add(&Flags::network_enable_rate_statistics,
      "network_enable_rate_statistics",
      "Whether to collect rate statistics for each container. Note that\n"
      "proper sampling window and interval configuration is required to get\n"
      "meaningful percentiles. This flag is used for the\n"
      "'network/port_mapping'\n isolator.",
      false);

  add(&Flags::network_rate_statistics_window,
      "network_rate_statistics_window",
      "Window size for rate statistics time series. This flag is used for the\n"
      "'network/port_mapping' isolator.");

  add(&Flags::network_rate_statistics_interval,
      "network_rate_statistics_interval",
      "Interval with which to sample rate statistics. This flag is used for\n"
      "the 'network/port_mapping' isolator.");

#endif // ENABLE_PORT_MAPPING_ISOLATOR

#ifdef ENABLE_NETWORK_PORTS_ISOLATOR
  add(&Flags::container_ports_watch_interval,
      "container_ports_watch_interval",
      "Interval at which the `network/ports` isolator should check for\n"
      "containers listening on ports they don't have resources for.",
      Seconds(30));

  add(&Flags::check_agent_port_range_only,
      "check_agent_port_range_only",
      "When this is true, the `network/ports` isolator allows tasks to\n"
      "listen on additional ports provided they fall outside the range\n"
      "published by the agent's resources. Otherwise tasks are restricted\n"
      "to only listen on ports for which they have been assigned resources.",
      false);

  add(&Flags::enforce_container_ports,
      "enforce_container_ports",
      "Whether to enable port enforcement for containers. This flag\n"
      "is used by the `network/ports` isolator.",
      false);

  add(&Flags::container_ports_isolated_range,
      "container_ports_isolated_range",
      "When this flag is specified, the `network/ports` isolator will\n"
      "only enforce port isolation for the specified range of ports.\n"
      "(Example: `[0-35000]`)\n");

#endif // ENABLE_NETWORK_PORTS_ISOLATOR

  add(&Flags::network_cni_plugins_dir,
      "network_cni_plugins_dir",
      "A search path for CNI plugin binaries. The `network/cni`\n"
      "isolator will find CNI plugins under these set of directories so that\n"
      "it can execute the plugins to add/delete container from the CNI\n"
      "networks.");

  add(&Flags::network_cni_config_dir,
      "network_cni_config_dir",
      "Directory path of the CNI network configuration files. For each\n"
      "network that containers launched in Mesos agent can connect to,\n"
      "the operator should install a network configuration file in JSON\n"
      "format in the specified directory.");

  add(&Flags::network_cni_root_dir_persist,
      "network_cni_root_dir_persist",
      "This setting controls whether the CNI root directory\n"
      "persists across reboot or not.",
      false);

  add(&Flags::network_cni_metrics,
      "network_cni_metrics",
      "This setting controls whether the networking metrics of the CNI\n"
      "isolator should be exposed.",
      true);

  add(&Flags::container_disk_watch_interval,
      "container_disk_watch_interval",
      "The interval between disk quota checks for containers. This flag is\n"
      "used by the `disk/du` and `disk/xfs` isolators.",
      Seconds(15));

  // TODO(jieyu): Consider enabling this flag by default. Remember
  // to update the user doc if we decide to do so.
  add(&Flags::enforce_container_disk_quota,
      "enforce_container_disk_quota",
      "Whether to enable disk quota enforcement for containers. This flag\n"
      "is used by the `disk/du` and `disk/xfs` isolators.",
      false);

  // This help message for --modules flag is the same for
  // {master,slave,sched,tests}/flags.[ch]pp and should always be kept in
  // sync.
  // TODO(karya): Remove the JSON example and add reference to the
  // doc file explaining the --modules flag.
  add(&Flags::modules,
      "modules",
      "List of modules to be loaded and be available to the internal\n"
      "subsystems.\n"
      "\n"
      "Use `--modules=filepath` to specify the list of modules via a\n"
      "file containing a JSON-formatted string. `filepath` can be\n"
      "of the form `file:///path/to/file` or `/path/to/file`.\n"
      "\n"
      "Use `--modules=\"{...}\"` to specify the list of modules inline.\n"
      "\n"
      "Example:\n"
      "{\n"
      "  \"libraries\": [\n"
      "    {\n"
      "      \"file\": \"/path/to/libfoo.so\",\n"
      "      \"modules\": [\n"
      "        {\n"
      "          \"name\": \"org_apache_mesos_bar\",\n"
      "          \"parameters\": [\n"
      "            {\n"
      "              \"key\": \"X\",\n"
      "              \"value\": \"Y\"\n"
      "            }\n"
      "          ]\n"
      "        },\n"
      "        {\n"
      "          \"name\": \"org_apache_mesos_baz\"\n"
      "        }\n"
      "      ]\n"
      "    },\n"
      "    {\n"
      "      \"name\": \"qux\",\n"
      "      \"modules\": [\n"
      "        {\n"
      "          \"name\": \"org_apache_mesos_norf\"\n"
      "        }\n"
      "      ]\n"
      "    }\n"
      "  ]\n"
      "}");

  // This help message for --modules_dir flag is the same for
  // {master,slave,sched,tests}/flags.[ch]pp and should always be kept in
  // sync.
  add(&Flags::modulesDir,
      "modules_dir",
      "Directory path of the module manifest files.\n"
      "The manifest files are processed in alphabetical order.\n"
      "(See --modules for more information on module manifest files).\n"
      "Cannot be used in conjunction with --modules.\n");

  add(&Flags::authenticatee,
      "authenticatee",
      "Authenticatee implementation to use when authenticating against the\n"
      "master. Use the default `" + string(DEFAULT_AUTHENTICATEE) + "`, or\n"
      "load an alternate authenticatee module using `--modules`.",
      DEFAULT_AUTHENTICATEE);

  add(&Flags::authorizer,
      "authorizer",
      "Authorizer implementation to use when authorizing actions that\n"
      "require it.\n"
      "Use the default `" + string(DEFAULT_AUTHORIZER) + "`, or\n"
      "load an alternate authorizer module using `--modules`.\n"
      "\n"
      "Note that if the `--authorizer` flag is provided with a value\n"
      "other than the default `" + string(DEFAULT_AUTHORIZER) + "`, the\n"
      "ACLs passed through the `--acls` flag will be ignored.",
      DEFAULT_AUTHORIZER);

  add(&Flags::http_authenticators,
      "http_authenticators",
      "HTTP authenticator implementation to use when handling requests to\n"
      "authenticated endpoints. Use the default "
      "`" + string(DEFAULT_BASIC_HTTP_AUTHENTICATOR) + "`, or load an\n"
      "alternate HTTP authenticator module using `--modules`.");

  add(&Flags::authenticate_http_readwrite,
      "authenticate_http_readwrite",
      "If `true`, only authenticated requests for read-write HTTP endpoints\n"
      "supporting authentication are allowed. If `false`, unauthenticated\n"
      "requests to such HTTP endpoints are also allowed.",
      false);

  add(&Flags::authenticate_http_readonly,
      "authenticate_http_readonly",
      "If `true`, only authenticated requests for read-only HTTP endpoints\n"
      "supporting authentication are allowed. If `false`, unauthenticated\n"
      "requests to such HTTP endpoints are also allowed.",
      false);

#ifdef USE_SSL_SOCKET
  add(&Flags::authenticate_http_executors,
      "authenticate_http_executors",
      "If `true`, only authenticated requests for the HTTP executor API are\n"
      "allowed. If `false`, unauthenticated requests are also allowed. This\n"
      "flag is only available when Mesos is built with SSL support.",
      false);
#endif // USE_SSL_SOCKET

#ifndef __WINDOWS__
  add(&Flags::http_executor_domain_sockets,
      "http_executor_domain_sockets",
      "If true, the agent will provide a unix domain sockets that the\n"
      "executor can use to connect to the agent, instead of relying on\n"
      "a TCP connection.",
      false);
#endif // __WINDOWS__

  add(&Flags::http_credentials,
      "http_credentials",
      "Path to a JSON-formatted file containing credentials used to\n"
      "authenticate HTTP endpoints on the agent.\n"
      "Path can be of the form `file:///path/to/file` or `/path/to/file`.\n"
      "Example:\n"
      "{\n"
      "  \"credentials\": [\n"
      "    {\n"
      "      \"principal\": \"yoda\",\n"
      "      \"secret\": \"usetheforce\"\n"
      "    }\n"
      "  ]\n"
      "}");

  add(&Flags::hooks,
      "hooks",
      "A comma-separated list of hook modules to be\n"
      "installed inside the agent.");

  add(&Flags::secret_resolver,
      "secret_resolver",
      "The name of the secret resolver module to use for resolving\n"
      "environment and file-based secrets. If this flag is not specified,\n"
      "the default behavior is to resolve value-based secrets and error on\n"
      "reference-based secrets.");

  add(&Flags::resource_estimator,
      "resource_estimator",
      "The name of the resource estimator to use for oversubscription.");

  add(&Flags::qos_controller,
      "qos_controller",
      "The name of the QoS Controller to use for oversubscription.");

  add(&Flags::qos_correction_interval_min,
      "qos_correction_interval_min",
      "The agent polls and carries out QoS corrections from the QoS\n"
      "Controller based on its observed performance of running tasks.\n"
      "The smallest interval between these corrections is controlled by\n"
      "this flag.",
      Seconds(0));

  add(&Flags::oversubscribed_resources_interval,
      "oversubscribed_resources_interval",
      "The agent periodically updates the master with the current estimation\n"
      "about the total amount of oversubscribed resources that are allocated\n"
      "and available. The interval between updates is controlled by this\n"
      "flag.",
      Seconds(15));

  add(&Flags::master_detector,
      "master_detector",
      "The symbol name of the master detector to use. This symbol\n"
      "should exist in a module specified through the --modules flag.\n"
      "Cannot be used in conjunction with --master.");

#if ENABLE_XFS_DISK_ISOLATOR
  add(&Flags::xfs_project_range,
      "xfs_project_range",
      "The ranges of XFS project IDs to use for tracking directory quotas",
      "[5000-10000]");

  add(&Flags::xfs_kill_containers,
      "xfs_kill_containers",
      "Whether the `disk/xfs` isolator should detect and terminate\n"
      "containers that exceed their allocated disk quota.",
      false);

  add(&Flags::xfs_quota_headroom,
      "xfs_quota_headroom",
      "The size of hard XFS quota headroom.",
      Megabytes(10));
#endif

#if ENABLE_SECCOMP_ISOLATOR
  add(&Flags::seccomp_config_dir,
      "seccomp_config_dir",
      "Directory path of the Seccomp profiles.\n"
      "If a container is launched with a specified Seccomp profile name,\n"
      "the `linux/seccomp` isolator will try to locate a Seccomp profile\n"
      "in the specified directory.");

  add(&Flags::seccomp_profile_name,
      "seccomp_profile_name",
      "Path of the default Seccomp profile relative to the"
      "`seccomp_config_dir`.\n"
      "If this flag is specified, the `linux/seccomp` isolator\n"
      "applies the Seccomp profile by default when launching\n"
      "a new Mesos container.\n"
      "NOTE: A Seccomp profile must be compatible with the\n"
      "Docker Seccomp profile format (e.g., https://github.com/moby/moby/"
      "blob/master/profiles/seccomp/default.json).");
#endif

  add(&Flags::http_command_executor,
      "http_command_executor",
      "The underlying executor library to be used for the command executor.\n"
      "If set to `true`, the command executor would use the HTTP based\n"
      "executor library to interact with the Mesos agent. If set to `false`,\n"
      "the driver based implementation would be used.\n"
      "NOTE: This flag is *experimental* and should not be used in\n"
      "production yet.",
      false);

  add(&Flags::ip,
      "ip",
      "IP address to listen on. This cannot be used in conjunction\n"
      "with `--ip_discovery_command`.");

  add(&Flags::ip6,
      "ip6",
      "IPv6 address to listen on. This cannot be used in conjunction\n"
      "with '--ip6_discovery_command'.\n"
      "\n"
      "NOTE: Currently Mesos doesn't listen on IPv6 sockets and hence\n"
      "this IPv6 address is only used to advertise IPv6 addresses for\n"
      "containers running on the host network.\n",
      [](const Option<string>& ip6) -> Option<Error> {
        if (ip6.isSome()) {
          LOG(WARNING) << "Currently Mesos doesn't listen on IPv6 sockets"
                       << "and hence the IPv6 address " << ip6.get() << " "
                       << "will only be used to advertise IPv6 addresses"
                       << "for containers running on the host network";
        }

        return None();
      });

  add(&Flags::port, "port", "Port to listen on.", SlaveInfo().port());

  add(&Flags::advertise_ip,
      "advertise_ip",
      "IP address advertised to reach this Mesos slave.\n"
      "The slave does not bind to this IP address.\n"
      "However, this IP address may be used to access this slave.");

  add(&Flags::advertise_port,
      "advertise_port",
      "Port advertised to reach this Mesos slave (along with\n"
      "`advertise_ip`). The slave does not bind to this port.\n"
      "However, this port (along with `advertise_ip`) may be used to\n"
      "access this slave.");

  add(&Flags::master,
      "master",
      "May be one of:\n"
      "  `host:port`\n"
      "  `zk://host1:port1,host2:port2,.../path`\n"
      "  `zk://username:password@host1:port1,host2:port2,.../path`\n"
      "  `file:///path/to/file` (where file contains one of the above)");

  // TODO(xujyan): Pull master constant ZOOKEEPER_SESSION_TIMEOUT into
  // a common constants header.
  add(&Flags::zk_session_timeout,
      "zk_session_timeout",
      "ZooKeeper session timeout.",
      Seconds(10));

  add(&Flags::ip_discovery_command,
      "ip_discovery_command",
      "Optional IP discovery binary: if set, it is expected to emit\n"
      "the IP address which the slave will try to bind to.\n"
      "Cannot be used in conjunction with `--ip`.");

  add(&Flags::ip6_discovery_command,
      "ip6_discovery_command",
      "Optional IPv6 discovery binary: if set, it is expected to emit\n"
      "the IPv6 address on which Mesos will try to bind when IPv6 socket\n"
      "support is enabled in Mesos.\n"
      "\n"
      "NOTE: Currently Mesos doesn't listen on IPv6 sockets and hence\n"
      "this IPv6 address is only used to advertise IPv6 addresses for\n"
      "containers running on the host network.\n");

  // TODO(bevers): Switch the default to `true` after gathering
  // some real-world experience.
  add(&Flags::memory_profiling,
      "memory_profiling",
      "This setting controls whether the memory profiling functionality of\n"
      "libprocess should be exposed when jemalloc is detected.\n"
      "NOTE: Even if set to true, memory profiling will not work unless\n"
      "jemalloc is loaded into the address space of the binary, either by\n"
      "linking against it at compile-time or using `LD_PRELOAD`.",
      false);

  add(&Flags::domain,
      "domain",
      "Domain that the agent belongs to. Mesos currently only supports\n"
      "fault domains, which identify groups of hosts with similar failure\n"
      "characteristics. A fault domain consists of a region and a zone.\n"
      "If this agent is placed in a different region than the master, it\n"
      "will not appear in resource offers to frameworks that have not\n"
      "enabled the REGION_AWARE capability. This value can be specified\n"
      "as either a JSON-formatted string or a file path containing JSON.\n"
      "\n"
      "Example:\n"
      "{\n"
      "  \"fault_domain\":\n"
      "    {\n"
      "      \"region\":\n"
      "        {\n"
      "          \"name\": \"aws-us-east-1\"\n"
      "        },\n"
      "      \"zone\":\n"
      "        {\n"
      "          \"name\": \"aws-us-east-1a\"\n"
      "        }\n"
      "    }\n"
      "}",
      [](const Option<DomainInfo>& domain) -> Option<Error> {
        if (domain.isSome()) {
          // Don't let the user specify a domain without a fault
          // domain. This is allowed by the protobuf spec (for forward
          // compatibility with possible future changes), but is not a
          // useful configuration right now.
          if (!domain->has_fault_domain()) {
            return Error("`domain` must define `fault_domain`");
          }
        }
        return None();
      });
}<|MERGE_RESOLUTION|>--- conflicted
+++ resolved
@@ -1313,8 +1313,6 @@
       "Amount of data in Bytes that can be received at the higher ceil rate."
       "This flag is used by the `network/port_mapping_isolator`.");
 
-<<<<<<< HEAD
-=======
   add(&Flags::ingress_isolate_existing_containers,
       "ingress_isolate_existing_containers",
       "Whether to turn on ingress bandwidth isolation for already running\n"
@@ -1327,7 +1325,6 @@
       "`network/port_mapping` isolator.",
       true);
 
->>>>>>> 71dcd970
   add(&Flags::network_link_speed,
       "network_link_speed",
       "Physical network link speed in Bytes/s. This flag is used only when\n"
