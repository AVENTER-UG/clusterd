--- conflicted
+++ resolved
@@ -1241,11 +1241,7 @@
       "If set to 'auto' the rate limit is automatically calculated\n"
       "by determining the link speed and dividing by the number of available\n"
       "CPU resources.\n" 
-<<<<<<< HEAD
-      "This flag is used by the `network/port_mapping` isolator,");
-=======
       "This flag is used by the `network/port_mapping` isolator.");
->>>>>>> 416fb1a8
 
   add(&Flags::minimum_egress_rate_limit,
       "minimum_egress_rate_limit",
@@ -1297,12 +1293,9 @@
       "ingress_rate_per_cpu Bytes/s for each whole unit of CPU resource,\n"
       "i.e., floor(CPU), subject to the values of the\n"
       "minimum_ingress_rate_limit and maximum_ingress_rate_limit flags."
-<<<<<<< HEAD
-=======
       "If set to 'auto' the rate limit is automatically calculated\n"
       "by determining the link speed and dividing by the number of available\n"
       "CPU resources.\n" 
->>>>>>> 416fb1a8
       "This flag is used by the `network/port_mapping` isolator.");
 
   add(&Flags::minimum_ingress_rate_limit,
