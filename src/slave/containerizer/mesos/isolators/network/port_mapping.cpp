--- conflicted
+++ resolved
@@ -739,10 +739,7 @@
 }
 
 
-<<<<<<< HEAD
-=======
 // Computes the speed of a link in bytes per second. 
->>>>>>> 79ffee07
 static Result<Bytes> getLinkSpeed(const string& link)
 {
   const string linkSpeedPath = path::join("/sys/class/net", link, "speed");
