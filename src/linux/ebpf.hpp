// Licensed to the Apache Software Foundation (ASF) under one
// or more contributor license agreements.  See the NOTICE file
// distributed with this work for additional information
// regarding copyright ownership.  The ASF licenses this file
// to you under the Apache License, Version 2.0 (the
// "License"); you may not use this file except in compliance
// with the License.  You may obtain a copy of the License at
//
//     http://www.apache.org/licenses/LICENSE-2.0
//
// Unless required by applicable law or agreed to in writing, software
// distributed under the License is distributed on an "AS IS" BASIS,
// WITHOUT WARRANTIES OR CONDITIONS OF ANY KIND, either express or implied.
// See the License for the specific language governing permissions and
// limitations under the License.

<<<<<<< HEAD
<<<<<<< HEAD
#ifndef __EBPF_HPP__
#define __EBPF_HPP__

=======
// TODO(dleamy): Look into using libbpf: https://github.com/libbpf/libbpf
//               to simplify and or replace the low-level BPF operations.

#ifndef __EBPF_HPP__
#define __EBPF_HPP__

=======
// TODO(dleamy): Look into using libbpf: https://github.com/libbpf/libbpf
//               to simplify and or replace the low-level BPF operations.

#ifndef __EBPF_HPP__
#define __EBPF_HPP__

>>>>>>> 21fcc617
#include <linux/bpf.h>

#include <vector>

#include "stout/try.hpp"

namespace ebpf {

// eBPF program.
class Program
{
public:
  explicit Program(bpf_prog_type type);

  // Append instructions to the end of the eBPF program.
  void append(std::vector<bpf_insn>&& instructions);

  // Type of eBPF program.
  const bpf_prog_type type;

  // Instructions of the eBPF program.
  std::vector<bpf_insn> program;
};


// Loads the provided eBPF program into the kernel and returns the file
// descriptor of loaded program.
Try<int> load(const Program& program);


// Utility macros for constructing eBPF instructions.
#define BPF_ALU32_IMM(OP, DST, IMM)       \
  ((bpf_insn){                            \
    .code = BPF_ALU | BPF_OP(OP) | BPF_K, \
    .dst_reg = DST,                       \
    .src_reg = 0,                         \
    .off = 0,                             \
    .imm = IMM})


#define BPF_LDX_MEM(SIZE, DST, SRC, OFF)        \
  ((bpf_insn){                                  \
    .code = BPF_LDX | BPF_SIZE(SIZE) | BPF_MEM, \
    .dst_reg = DST,                             \
    .src_reg = SRC,                             \
    .off = OFF,                                 \
    .imm = 0})


#define BPF_MOV64_REG(DST, SRC)          \
  ((bpf_insn){                           \
    .code = BPF_ALU64 | BPF_MOV | BPF_X, \
    .dst_reg = DST,                      \
    .src_reg = SRC,                      \
    .off = 0,                            \
    .imm = 0})


#define BPF_JMP_A(OFF)        \
  ((bpf_insn){                \
    .code = BPF_JMP | BPF_JA, \
    .dst_reg = 0,             \
    .src_reg = 0,             \
    .off = OFF,               \
    .imm = 0})


#define BPF_JMP_IMM(OP, DST, IMM, OFF)    \
  ((bpf_insn){                            \
    .code = BPF_JMP | BPF_OP(OP) | BPF_K, \
    .dst_reg = DST,                       \
    .src_reg = 0,                         \
    .off = OFF,                           \
    .imm = IMM})


#define BPF_JMP_REG(OP, DST, SRC, OFF)    \
  ((bpf_insn){                            \
    .code = BPF_JMP | BPF_OP(OP) | BPF_X, \
    .dst_reg = DST,                       \
    .src_reg = SRC,                       \
    .off = OFF,                           \
    .imm = 0})


#define BPF_MOV64_IMM(DST, IMM)          \
  ((bpf_insn){                           \
    .code = BPF_ALU64 | BPF_MOV | BPF_K, \
    .dst_reg = DST,                      \
    .src_reg = 0,                        \
    .off = 0,                            \
    .imm = IMM})


#define BPF_MOV32_REG(DST, SRC)        \
  ((bpf_insn){                         \
    .code = BPF_ALU | BPF_MOV | BPF_X, \
    .dst_reg = DST,                    \
    .src_reg = SRC,                    \
    .off = 0,                          \
    .imm = 0})


#define BPF_EXIT_INSN()         \
  ((bpf_insn){                  \
    .code = BPF_JMP | BPF_EXIT, \
    .dst_reg = 0,               \
    .src_reg = 0,               \
    .off = 0,                   \
    .imm = 0})

} // namespace ebpf {

<<<<<<< HEAD
>>>>>>> 4dd7fe21ab7396c02d0a152772141aa5fd6a68bd
=======
>>>>>>> 21fcc617
#endif // __EBPF_HPP__<|MERGE_RESOLUTION|>--- conflicted
+++ resolved
@@ -14,26 +14,12 @@
 // See the License for the specific language governing permissions and
 // limitations under the License.
 
-<<<<<<< HEAD
-<<<<<<< HEAD
-#ifndef __EBPF_HPP__
-#define __EBPF_HPP__
-
-=======
 // TODO(dleamy): Look into using libbpf: https://github.com/libbpf/libbpf
 //               to simplify and or replace the low-level BPF operations.
 
 #ifndef __EBPF_HPP__
 #define __EBPF_HPP__
 
-=======
-// TODO(dleamy): Look into using libbpf: https://github.com/libbpf/libbpf
-//               to simplify and or replace the low-level BPF operations.
-
-#ifndef __EBPF_HPP__
-#define __EBPF_HPP__
-
->>>>>>> 21fcc617
 #include <linux/bpf.h>
 
 #include <vector>
@@ -147,8 +133,4 @@
 
 } // namespace ebpf {
 
-<<<<<<< HEAD
->>>>>>> 4dd7fe21ab7396c02d0a152772141aa5fd6a68bd
-=======
->>>>>>> 21fcc617
 #endif // __EBPF_HPP__