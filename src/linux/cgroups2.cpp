// Licensed to the Apache Software Foundation (ASF) under one
// or more contributor license agreements.  See the NOTICE file
// distributed with this work for additional information
// regarding copyright ownership.  The ASF licenses this file
// to you under the Apache License, Version 2.0 (the
// "License"); you may not use this file except in compliance
// with the License.  You may obtain a copy of the License at
//
//     http://www.apache.org/licenses/LICENSE-2.0
//
// Unless required by applicable law or agreed to in writing, software
// distributed under the License is distributed on an "AS IS" BASIS,
// WITHOUT WARRANTIES OR CONDITIONS OF ANY KIND, either express or implied.
// See the License for the specific language governing permissions and
// limitations under the License.

#include "linux/cgroups2.hpp"

#include <iterator>
#include <ostream>
#include <set>
#include <string>
#include <vector>

#include <stout/numify.hpp>
#include <stout/os.hpp>
#include <stout/path.hpp>
#include <stout/unreachable.hpp>
#include <stout/stringify.hpp>
#include <stout/try.hpp>

#include "linux/ebpf.hpp"
#include "linux/fs.hpp"

using std::ostream;
using std::set;
using std::string;
using std::vector;

using mesos::internal::fs::MountTable;

namespace cgroups2 {

// Name of the cgroups v2 filesystem as found in /proc/filesystems.
const string FILE_SYSTEM = "cgroup2";

// Mount point for the cgroups2 file system.
const string MOUNT_POINT = "/sys/fs/cgroup";


template <typename T>
Try<T> read(const string& cgroup, const string& control);


template <>
Try<string> read(const string& cgroup, const string& control)
{
  return os::read(path::join(cgroups2::path(cgroup), control));
}


template <>
Try<uint64_t> read(const string& cgroup, const string& control)
{
  Try<string> content = read<string>(cgroup, control);
  if (content.isError()) {
    return Error(content.error());
  }

  return numify<uint64_t>(strings::trim(*content));
}


Try<Nothing> write(
    const string& cgroup,
    const string& control,
    const string& value)
{
  return os::write(path::join(cgroups2::path(cgroup), control), value);
}


<<<<<<< HEAD
template <>
Try<string> read(const string& cgroup, const string& control)
{
  return os::read(path::join(cgroups2::path(cgroup), control));
}


template <>
Try<uint64_t> read(const string& cgroup, const string& control)
{
  Try<string> content = read<string>(cgroup, control);
  if (content.isError()) {
    return Error(content.error());
  }

  return numify<uint64_t>(strings::trim(*content));
}


template <>
Try<Nothing> write(
    const string& cgroup,
    const string& control,
    const string& value)
{
  return os::write(path::join(cgroups2::path(cgroup), control), value);
}


template <>
=======
>>>>>>> 74cf22ec
Try<Nothing> write(
    const string& cgroup,
    const string& control,
    const uint64_t& value)
{
  return write(cgroup, control, stringify(value));
}

namespace control {

// Interface files found in all cgroups.
const std::string CONTROLLERS = "cgroup.controllers";
const std::string EVENTS = "cgroup.events";
const std::string FREEZE = "cgroup.freeze";
const std::string IRQ_PRESSURE = "irq.pressure";
const std::string KILL = "cgroup.kill";
const std::string MAX_DEPTH = "cgroup.max.depth";
const std::string MAX_DESCENDANTS = "cgroup.max.descendants";
const std::string PRESSURE = "cgroup.pressure";
const std::string PROCESSES = "cgroup.procs";
const std::string STATS = "cgroup.stat";
const std::string SUBTREE_CONTROLLERS = "cgroup.subtree_control";
const std::string THREADS = "cgroup.threads";
const std::string TYPE = "cgroup.type";

namespace subtree_control {

struct State
{
  State() = default;

  // We don't return errors here because enabling something
  // unknown will fail when writing it back out.
  void enable(const vector<string>& controllers)
  {
    foreach (const string& controller, controllers) {
      enable(controller);
    }
  }

  // We don't return errors here because enabling something
  // unknown will fail when writing it back out.
  void enable(const string& controller)
  {
    _disabled.erase(controller);
    _enabled.insert(controller);
  }

  // We don't return errors here since disabling something
  // unknown will fail when writing it back out.
  void disable(const string& controller)
  {
    _enabled.erase(controller);
    _disabled.insert(controller);
  }

  void disable(const set<string>& controllers)
  {
    foreach (const string& controller, controllers) {
      disable(controller);
    }
  }

  set<string> enabled()  const { return _enabled; }
  set<string> disabled() const { return _disabled; }

  bool enabled(const string& controller) const
  {
    return _enabled.find(controller) != _enabled.end();
  }

  static State parse(const string& contents)
  {
    State control;

    // Trim trailing newline.
    const string trimmed = strings::trim(contents);
    if (trimmed.empty()) {
      return control;
    }

    vector<string> controllers = strings::split(trimmed, " ");
    control._enabled.insert(
      std::make_move_iterator(controllers.begin()),
      std::make_move_iterator(controllers.end()));
    return control;
  }

private:
  set<string> _enabled;
  set<string> _disabled;
};


std::ostream& operator<<(std::ostream& stream, const State& state)
{
  foreach (const string& system, state.enabled()) {
    stream << "+" << system << " ";
  }
  foreach (const string& system, state.disabled()) {
    stream << "-" << system << " ";
  }
  return stream;
}


Try<State> read(const string& cgroup)
{
  Try<string> contents =
    cgroups2::read<string>(cgroup, cgroups2::control::SUBTREE_CONTROLLERS);

  if (contents.isError()) {
    return Error(
        "Failed to read 'cgroup.subtree_control' for cgroup '" + cgroup + "': "
        + contents.error());
  }

  return State::parse(*contents);
}


Try<Nothing> write(const string& cgroup, const State& state)
{
  return cgroups2::write(
      cgroup, control::SUBTREE_CONTROLLERS, stringify(state));
}

} // namespace subtree_control {

} // namespace control {


bool enabled()
{
  Try<bool> supported = mesos::internal::fs::supported(cgroups2::FILE_SYSTEM);
  return supported.isSome() && *supported;
}


Try<Nothing> mount()
{
  if (!cgroups2::enabled()) {
    return Error("cgroups2 is not enabled");
  }

  Try<bool> mounted = cgroups2::mounted();
  if (mounted.isError()) {
    return Error("Failed to check if cgroups2 filesystem is mounted: "
                 + mounted.error());
  }
  if (*mounted) {
    return Error("cgroup2 filesystem is already mounted at"
                 " '" + cgroups2::MOUNT_POINT + "'");
  }

  Try<Nothing> mkdir = os::mkdir(cgroups2::MOUNT_POINT);
  if (mkdir.isError()) {
    return Error("Failed to create cgroups2 directory"
                 " '" + cgroups2::MOUNT_POINT + "': " + mkdir.error());
  }

  return mesos::internal::fs::mount(
      None(),
      cgroups2::MOUNT_POINT,
      cgroups2::FILE_SYSTEM,
      0,
      None());
}


Try<bool> mounted()
{
  Try<MountTable> mountTable = MountTable::read("/proc/mounts");
  if (mountTable.isError()) {
    return Error("Failed to read /proc/mounts: " + mountTable.error());
  }

  foreach (MountTable::Entry entry, mountTable->entries) {
    if (entry.type == cgroups2::FILE_SYSTEM) {
      if (entry.dir == MOUNT_POINT) {
        return true;
      }
      return Error("Found cgroups2 mount at an unexpected location"
                   " '" + entry.dir + "'");
    }
  }

  return false;
}


Try<Nothing> unmount()
{
  Try<bool> mounted = cgroups2::mounted();
  if (mounted.isError()) {
    return Error("Failed to check if the cgroup2 filesystem is mounted: "
                 + mounted.error());
  }

  if (!*mounted) {
    return Error("cgroups2 filesystem is not mounted");
  }

  Try<Nothing> result = mesos::internal::fs::unmount(MOUNT_POINT);
  if (result.isError()) {
    return Error("Failed to unmount the cgroup2 hierarchy"
                 " '" + cgroups2::MOUNT_POINT + "': " + result.error());
  }

  Try<Nothing> rmdir = os::rmdir(cgroups2::MOUNT_POINT);
  if (rmdir.isError()) {
    return Error("Failed to remove directory '" + cgroups2::MOUNT_POINT + "': "
                 + rmdir.error());
  }

  return Nothing();
}


bool exists(const string& cgroup)
{
  return os::exists(cgroups2::path(cgroup));
}


Try<Nothing> create(const string& cgroup, bool recursive)
{
  const string path = cgroups2::path(cgroup);

  Try<Nothing> mkdir = os::mkdir(path, recursive);
  if (mkdir.isError()) {
    return Error("Failed to create directory '" + path + "': " + mkdir.error());
  }

  return Nothing();
}


Try<Nothing> destroy(const string& cgroup)
{
  if (!cgroups2::exists(cgroup)) {
    return Error("Cgroup '" + cgroup + "' does not exist");
  }

  const string path = cgroups2::path(cgroup);
  Try<Nothing> rmdir = os::rmdir(path, false);
  if (rmdir.isError()) {
    return Error("Failed to remove directory '" + path + "': " + rmdir.error());
  }

  return Nothing();
}


Try<Nothing> assign(const string& cgroup, pid_t pid)
{
  if (!cgroups2::exists(cgroup)) {
    return Error("Cgroup '" + cgroup + "' does not exist");
  }

  return cgroups2::write(cgroup, control::PROCESSES, stringify(pid));
}


Try<string> cgroup(pid_t pid)
{
  // A process's cgroup membership is listed in /proc/{pid}/cgroup.
  // The format, e.g if the process belongs to /sys/fs/cgroup/foo/bar, is:
  //
  //   0::/foo/bar
  //   or
  //   0::/foo/bar (deleted)
  //
  // See: https://docs.kernel.org/admin-guide/cgroup-v2.html#processes
  // https://man7.org/linux/man-pages/man7/cgroups.7.html
  const string& cgroupFile = path::join("/proc", stringify(pid), "cgroup");
  if (!os::exists(cgroupFile)) {
    return Error("'" + cgroupFile + "' does not exist");
  }

  Try<string> read = os::read(cgroupFile);
  if (read.isError()) {
    return Error("Failed to read '" + cgroupFile + "': " + read.error());
  }

  string content = strings::trim(*read);
  if (!strings::startsWith(content, "0::/")) {
    return Error("process belongs to a v1 cgroup: " + content);
  }

  content = strings::remove(content, "0::/", strings::Mode::PREFIX);
  content = strings::remove(content, " (deleted)", strings::Mode::SUFFIX);

  return content;
}


Try<set<pid_t>> processes(const string& cgroup)
{
  if (!cgroups2::exists(cgroup)) {
    return Error("Cgroup '" + cgroup + "' does not exist");
  }

  Try<string> contents = cgroups2::read<string>(cgroup, control::PROCESSES);
  if (contents.isError()) {
    return Error(
        "Failed to read cgroup.procs in '" + cgroup + "': " + contents.error());
  }

  set<pid_t> pids;
  foreach (const string& line, strings::split(*contents, "\n")) {
    if (line.empty()) continue;

    Try<pid_t> pid = numify<pid_t>(line);
    if (pid.isError()) {
      return Error(
          "Failed to parse line '" + line + "' as a pid: " + pid.error());
    }

    pids.insert(*pid);
  }

  return pids;
}


string path(const string& cgroup)
{
  return path::join(cgroups2::MOUNT_POINT, cgroup);
}

namespace controllers {

Try<set<string>> available(const string& cgroup)
{
  Try<string> read =
    cgroups2::read<string>(cgroup, cgroups2::control::CONTROLLERS);

  if (read.isError()) {
    return Error("Failed to read cgroup.controllers in '" + cgroup + "': "
                 + read.error());
  }

  // Trim trailing newline.
  const string contents = strings::trim(*read);
  if (contents.empty()) {
    return set<string>();
  }

  vector<string> controllers = strings::split(contents, " ");
  return set<string>(
      std::make_move_iterator(controllers.begin()),
      std::make_move_iterator(controllers.end()));
}


Try<Nothing> enable(const string& cgroup, const vector<string>& controllers)
{
  using State = control::subtree_control::State;
  Try<State> control = cgroups2::control::subtree_control::read(cgroup);

  if (control.isError()) {
    return Error(control.error());
  }

  control->enable(controllers);
  return cgroups2::control::subtree_control::write(cgroup, *control);
}


Try<Nothing> disable(const string& cgroup, const set<string>& controllers)
{
  using State = control::subtree_control::State;
  Try<State> control = cgroups2::control::subtree_control::read(cgroup);

  if (control.isError()) {
    return Error(control.error());
  }

  control->disable(controllers);
  return cgroups2::control::subtree_control::write(cgroup, *control);
}


Try<set<string>> enabled(const string& cgroup)
{
  Try<string> contents =
    cgroups2::read<string>(cgroup, cgroups2::control::SUBTREE_CONTROLLERS);
  if (contents.isError()) {
    return Error("Failed to read 'cgroup.subtree_control' in '" + cgroup + "'"
                 ": " + contents.error());
  }

  using State = control::subtree_control::State;
  State control = State::parse(*contents);
  return control.enabled();
}

} // namespace controllers {

namespace cpu {

namespace control {

const std::string IDLE = "cpu.idle";
const std::string MAX = "cpu.max";
const std::string MAX_BURST = "cpu.max.burst";
const std::string PRESSURE = "cpu.pressure";
const std::string STATS = "cpu.stat";
const std::string UCLAMP_MAX = "cpu.uclamp.max";
const std::string UCLAMP_MIN = "cpu.uclamp.min";
const std::string WEIGHT = "cpu.weight";
const std::string WEIGHT_NICE = "cpu.weight.nice";

namespace stat {

Try<Stats> parse(const string& content)
{
  const vector<string> lines = strings::split(content, "\n");
  cpu::Stats stats;

  foreach (const string& line, lines) {
    if (line.empty()) {
      continue;
    }

    vector<string> tokens = strings::split(line, " ");
    if (tokens.size() != 2) {
      return Error("Invalid line format in 'cpu.stat' expected "
                   "<key> <value> received: '" + line + "'");
    }

    const string& field = tokens[0];
    const string& value = tokens[1];

    Try<uint64_t> number = numify<uint64_t>(value);
    if (number.isError()) {
      return Error("Failed to parse '" + field + "': " + number.error());
    }
    Duration duration = Microseconds(static_cast<int64_t>(*number));

    if      (field == "usage_usec")     { stats.usage = duration; }
    else if (field == "user_usec")      { stats.user_time = duration; }
    else if (field == "system_usec")    { stats.system_time = duration; }
    else if (field == "nr_periods")     { stats.periods = *number; }
    else if (field == "nr_throttled")   { stats.throttled = *number; }
    else if (field == "throttled_usec") { stats.throttle_time = duration; }
    else if (field == "nr_burst")       { stats.bursts = *number; }
    else if (field == "burst_usec")     { stats.bursts_time = duration; }
  }

  return stats;
}

} // namespace stat {

} // namespace control {

Try<Nothing> weight(const string& cgroup, uint64_t weight)
{
  if (cgroup == ROOT_CGROUP) {
    return Error("Operation not supported for the root cgroup");
  }

  return cgroups2::write(cgroup, cpu::control::WEIGHT, weight);
}


Try<uint64_t> weight(const string& cgroup)
{
  if (cgroup == ROOT_CGROUP) {
    return Error("Operation not supported for the root cgroup");
  }

  return cgroups2::read<uint64_t>(cgroup, cpu::control::WEIGHT);
}


Try<cpu::Stats> stats(const string& cgroup)
{
  Try<string> content = cgroups2::read<string>(
      cgroup, cgroups2::cpu::control::STATS);

  if (content.isError()) {
    return Error("Failed to read 'cpu.stat' for the cgroup '" + cgroup + "': "
                 + content.error());
  }

  return cpu::control::stat::parse(*content);
}

} // namespace cpu {

namespace devices {

// Utility class to construct an eBPF program to whitelist or blacklist
// select device accesses.
class DeviceProgram
{
public:
  DeviceProgram() : program{ebpf::Program(BPF_PROG_TYPE_CGROUP_DEVICE)}
  {
    // The BPF_PROG_TYPE_CGROUP_DEVICE program takes in
    // `struct bpf_cgroup_dev_ctx*` as input. We extract the fields into
    // registers r2-5.
    //
    // The device type is encoded in the first 16 bits of `access_type` and
    // the access type is encoded in the last 16 bits of `access_type`.
    program.append({
      // r2: Type ('c', 'b', '?')
      BPF_LDX_MEM(
        BPF_W, BPF_REG_2, BPF_REG_1, offsetof(bpf_cgroup_dev_ctx, access_type)),
      BPF_ALU32_IMM(BPF_AND, BPF_REG_2, 0xFFFF),
      // r3: Access ('r', 'w', 'm')
      BPF_LDX_MEM(BPF_W, BPF_REG_3, BPF_REG_1,
        offsetof(bpf_cgroup_dev_ctx, access_type)),
      BPF_ALU32_IMM(BPF_RSH, BPF_REG_3, 16),
      // r4: Major Version
      BPF_LDX_MEM(BPF_W, BPF_REG_4, BPF_REG_1,
        offsetof(bpf_cgroup_dev_ctx, major)),
      // r5: Minor Version
      BPF_LDX_MEM(BPF_W, BPF_REG_5, BPF_REG_1,
        offsetof(bpf_cgroup_dev_ctx, minor)),
    });
  }

  Try<Nothing> allow(const Entry entry) { return addDevice(entry, true);  }
  Try<Nothing>  deny(const Entry entry) { return addDevice(entry, false); }

  ebpf::Program build()
  {
    if (!hasCatchAll) {
      // Exit instructions.
      // If no entry granted access, then deny the access.
      program.append({
        BPF_MOV64_IMM (BPF_REG_0, DENY_ACCESS),
        BPF_EXIT_INSN(),
      });
    }
    return program;
  }

private:
  Try<Nothing> addDevice(const Entry entry, bool allow)
  {
    if (hasCatchAll) {
      return Nothing();
    }

    // We create a block of bytecode with the format:
    // 1. Major Version Check
    // 2. Minor Version Check
    // 3. Type Check
    // 4. Access Check
    // 5. Allow/Deny Access
    //
    // 6. NEXT BLOCK
    //
    // Either:
    // 1. The device access is matched by (1,2,3,4) and the Allow/Deny access
    //    block (5) is executed.
    // 2. One of (1,2,3,4) does not match the requested access and we skip
    //    to the next block (6).

    const Entry::Selector& selector = entry.selector;
    const Entry::Access& access = entry.access;

    bool check_major = selector.major.isSome();
    bool check_minor = selector.minor.isSome();
    bool check_type = selector.type != Entry::Selector::Type::ALL;
    bool check_access = !access.mknod || !access.read || !access.write;

    // Number of instructions to the [NEXT BLOCK]. This is used if a check
    // fails (meaning this entry does not apply) and we want to skip the
    // subsequent checks.
    short jmp_size = 1 + (check_major ? 1 : 0) + (check_minor ? 1 : 0) +
                     (check_access ? 3 : 0) + (check_type ? 1 : 0);

    // Check major version (r4) against entry.
    if (check_major) {
      program.append({
        BPF_JMP_IMM(BPF_JNE, BPF_REG_4, (int)selector.major.get(), jmp_size),
      });
      --jmp_size;
    }

    // Check minor version (r5) against entry.
    if (check_minor) {
      program.append({
        BPF_JMP_IMM(BPF_JNE, BPF_REG_5, (int)selector.minor.get(), jmp_size),
      });
      --jmp_size;
    }

    // Check type (r2) against entry.
    if (check_type) {
      int bpf_type = [selector]() {
        switch (selector.type) {
          case Entry::Selector::Type::BLOCK:     return BPF_DEVCG_DEV_BLOCK;
          case Entry::Selector::Type::CHARACTER: return BPF_DEVCG_DEV_CHAR;
          case Entry::Selector::Type::ALL:       UNREACHABLE();
        }
      }();

      program.append({
        BPF_JMP_IMM(BPF_JNE, BPF_REG_2, bpf_type, jmp_size),
      });
      --jmp_size;
    }

    // Check access (r3) against entry.
    if (check_access) {
      int bpf_access = 0;
      bpf_access |= access.read ? BPF_DEVCG_ACC_READ : 0;
      bpf_access |= access.write ? BPF_DEVCG_ACC_WRITE : 0;
      bpf_access |= access.mknod ? BPF_DEVCG_ACC_MKNOD : 0;

      program.append({
        BPF_MOV32_REG(BPF_REG_1, BPF_REG_3),
        BPF_ALU32_IMM(BPF_AND, BPF_REG_1, bpf_access),
        BPF_JMP_REG(
          BPF_JNE, BPF_REG_1, BPF_REG_3, static_cast<short>(jmp_size - 2)),
      });
      jmp_size -= 3;
    }

    if (!check_major && !check_minor && !check_type && !check_access) {
      // The exit instructions as well as any additional device entries would
      // generate unreachable blocks.
      hasCatchAll = true;
    }

    // Allow/Deny access block.
    program.append({
      BPF_MOV64_IMM(BPF_REG_0, allow ? ALLOW_ACCESS : DENY_ACCESS),
      BPF_EXIT_INSN(),
    });

    return Nothing();
  }

  ebpf::Program program;

  // Whether the program has a device entry that allows or denies ALL accesses.
  // Such cases need to be specially handled because any instructions added
  // after it will be unreachable, and thus will cause the eBPF verifier to
  // reject the program.
  bool hasCatchAll = false;

  static const int ALLOW_ACCESS = 1;
  static const int DENY_ACCESS = 0;
};


Try<Nothing> configure(
    const string& cgroup,
    const vector<Entry>& allow,
    const vector<Entry>& deny)
{
  DeviceProgram program = DeviceProgram();
  foreach (const Entry entry, allow) {
    program.allow(entry);
  }
  foreach (const Entry entry, deny) {
    program.deny(entry);
  }

  Try<Nothing> attach = ebpf::cgroups2::attach(
      cgroups2::path(cgroup),
      program.build());

  if (attach.isError()) {
    return Error("Failed to attach BPF_PROG_TYPE_CGROUP_DEVICE program: " +
                 attach.error());
  }

  return Nothing();
}

} // namespace devices {

} // namespace cgroups2 {<|MERGE_RESOLUTION|>--- conflicted
+++ resolved
@@ -80,39 +80,6 @@
 }
 
 
-<<<<<<< HEAD
-template <>
-Try<string> read(const string& cgroup, const string& control)
-{
-  return os::read(path::join(cgroups2::path(cgroup), control));
-}
-
-
-template <>
-Try<uint64_t> read(const string& cgroup, const string& control)
-{
-  Try<string> content = read<string>(cgroup, control);
-  if (content.isError()) {
-    return Error(content.error());
-  }
-
-  return numify<uint64_t>(strings::trim(*content));
-}
-
-
-template <>
-Try<Nothing> write(
-    const string& cgroup,
-    const string& control,
-    const string& value)
-{
-  return os::write(path::join(cgroups2::path(cgroup), control), value);
-}
-
-
-template <>
-=======
->>>>>>> 74cf22ec
 Try<Nothing> write(
     const string& cgroup,
     const string& control,
