--- conflicted
+++ resolved
@@ -50,13 +50,9 @@
 Try<Nothing> unmount();
 
 
-<<<<<<< HEAD
-=======
 // Check if a cgroup exists.
 bool exists(const std::string& cgroup);
 
-
->>>>>>> c52815e7
 // Creates a cgroup off of the base hierarchy, i.e. /sys/fs/cgroup/<cgroup>.
 // cgroup can be a nested cgroup (e.g. foo/bar/baz). If cgroup is a nested
 // cgroup and the parent cgroups do not exist, an error will be returned unless
